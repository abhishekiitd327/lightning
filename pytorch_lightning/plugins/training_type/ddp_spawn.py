# Copyright The PyTorch Lightning team.
#
# Licensed under the Apache License, Version 2.0 (the "License");
# you may not use this file except in compliance with the License.
# You may obtain a copy of the License at
#
#     http://www.apache.org/licenses/LICENSE-2.0
#
# Unless required by applicable law or agreed to in writing, software
# distributed under the License is distributed on an "AS IS" BASIS,
# WITHOUT WARRANTIES OR CONDITIONS OF ANY KIND, either express or implied.
# See the License for the specific language governing permissions and
# limitations under the License.
import logging
import os
import re
from multiprocessing.queues import SimpleQueue
from typing import Any, Callable, Dict, List, Optional, Tuple, Union

import numpy as np
import torch
import torch.distributed
import torch.multiprocessing as mp
from torch.nn import Module
from torch.nn.parallel.distributed import DistributedDataParallel

import pytorch_lightning as pl
from pytorch_lightning.loggers import LoggerCollection, TensorBoardLogger
from pytorch_lightning.overrides import LightningDistributedModule
from pytorch_lightning.overrides.distributed import prepare_for_backward
from pytorch_lightning.plugins.environments.cluster_environment import ClusterEnvironment
from pytorch_lightning.plugins.io.checkpoint_plugin import CheckpointIO
from pytorch_lightning.plugins.precision import PrecisionPlugin
from pytorch_lightning.plugins.training_type.parallel import ParallelPlugin
from pytorch_lightning.trainer.states import TrainerFn
<<<<<<< HEAD
from pytorch_lightning.utilities import (
    _TORCH_GREATER_EQUAL_1_7,
    _TORCH_GREATER_EQUAL_1_8,
    rank_zero_deprecation,
    rank_zero_warn,
)
=======
from pytorch_lightning.utilities import _TORCH_GREATER_EQUAL_1_8, rank_zero_warn
>>>>>>> 4710734f
from pytorch_lightning.utilities.apply_func import apply_to_collection, move_data_to_device
from pytorch_lightning.utilities.cloud_io import atomic_save
from pytorch_lightning.utilities.cloud_io import load as pl_load
from pytorch_lightning.utilities.distributed import distributed_available
from pytorch_lightning.utilities.distributed import group as _group
from pytorch_lightning.utilities.distributed import (
    init_dist_connection,
    rank_zero_only,
    ReduceOp,
    sync_ddp_if_available,
)
from pytorch_lightning.utilities.enums import _StrategyType
from pytorch_lightning.utilities.model_helpers import is_overridden
from pytorch_lightning.utilities.seed import reset_seed
from pytorch_lightning.utilities.types import STEP_OUTPUT

if _TORCH_GREATER_EQUAL_1_8:
    from pytorch_lightning.utilities.distributed import register_ddp_comm_hook

log = logging.getLogger(__name__)


class DDPSpawnPlugin(ParallelPlugin):
    """Spawns processes using the :func:`torch.multiprocessing.spawn` method and joins processes after training
    finishes."""

    distributed_backend = _StrategyType.DDP_SPAWN

    def __init__(
        self,
        parallel_devices: Optional[List[torch.device]] = None,
        cluster_environment: Optional[ClusterEnvironment] = None,
        checkpoint_io: Optional[CheckpointIO] = None,
        precision_plugin: Optional[PrecisionPlugin] = None,
        ddp_comm_state: Optional[object] = None,
        ddp_comm_hook: Optional[callable] = None,
        ddp_comm_wrapper: Optional[callable] = None,
        **kwargs: Any,
    ):
        super().__init__(
            parallel_devices=parallel_devices,
            cluster_environment=cluster_environment,
            checkpoint_io=checkpoint_io,
            precision_plugin=precision_plugin,
        )
        self._num_nodes = 1
        self.sync_batchnorm = False
        self._ddp_kwargs = kwargs
        self.num_processes = len(parallel_devices) if parallel_devices is not None else 0
        self._ddp_comm_state = ddp_comm_state
        self._ddp_comm_hook = ddp_comm_hook
        self._ddp_comm_wrapper = ddp_comm_wrapper
        self._local_rank = 0
        self.set_world_ranks()

    @property
    def num_nodes(self) -> int:
        return self._num_nodes

    @num_nodes.setter
    def num_nodes(self, num_nodes: int) -> None:
        # note that world ranks is related to num_nodes, when resetting it, need to reset world ranks
        self._num_nodes = num_nodes
        self.set_world_ranks()

    @property
    def local_rank(self) -> int:
        return self._local_rank

    # TODO: this should no longer be needed
    # def __getstate__(self):
    #     """Makes this plugin pickleable without destroying the queue in the current process."""
    #     state = self.__dict__.copy()
    #     state["mp_queue"] = None
    #     return state

    def __setstate__(self, state):
        self.__dict__ = state

    @property
    def root_device(self):
        return self.parallel_devices[self.local_rank]

    @property
    def distributed_sampler_kwargs(self):
        distributed_sampler_kwargs = dict(num_replicas=(self.num_nodes * self.num_processes), rank=self.global_rank)
        return distributed_sampler_kwargs

    @property
    def _is_single_process_single_device(self):
        return True

<<<<<<< HEAD
    def setup(self) -> None:
        # TODO: is this needed here? already getting set in spawn()
        os.environ["MASTER_PORT"] = str(self.cluster_environment.master_port())
=======
    def setup(self, trainer: "pl.Trainer") -> None:
        os.environ["MASTER_PORT"] = str(self.cluster_environment.main_port)
        # pass in a state q
        smp = mp.get_context("spawn")
        self.mp_queue = smp.SimpleQueue()
        super().setup(trainer)
>>>>>>> 4710734f

    def _setup_model(self, model: Module) -> DistributedDataParallel:
        """Wraps the model into a :class:`~torch.nn.parallel.distributed.DistributedDataParallel` module."""
        return DistributedDataParallel(module=model, device_ids=self.determine_ddp_device_ids(), **self._ddp_kwargs)

    def set_world_ranks(self, process_idx: int = 0) -> None:
        self._local_rank = process_idx
        if self.cluster_environment is None:
            return
        self.cluster_environment.set_global_rank(self.node_rank * self.num_processes + self.local_rank)
        self.cluster_environment.set_world_size(self.num_nodes * self.num_processes)
        rank_zero_only.rank = self.cluster_environment.global_rank()

    def get_mp_spawn_kwargs(self, trainer: Optional["pl.Trainer"] = None) -> Dict[str, Any]:
        return {"nprocs": self.num_processes}

<<<<<<< HEAD
    def start_training(self, trainer: "pl.Trainer") -> Any:
        best_model_path, last_path, results, extra = self.spawn(self.new_process, trainer)
        self.__recover_child_process_weights(best_model_path, last_path, extra, trainer)
=======
    def start_training(self, trainer: "pl.Trainer") -> None:
        self._clean_logger(trainer)
        self.spawn(self.new_process, trainer, self.mp_queue, return_result=False)
>>>>>>> 4710734f
        # reset optimizers, since main process is never used for training and thus does not have a valid optim state
        trainer.optimizers = []
        return results

    def start_evaluating(self, trainer: "pl.Trainer") -> None:
<<<<<<< HEAD
        best_model_path, last_path, results, extra = self.spawn(self.new_process, trainer)
        self.__recover_child_process_weights(best_model_path, last_path, extra, trainer)
        return results

    def start_predicting(self, trainer: "pl.Trainer") -> None:
        best_model_path, last_path, results, extra = self.spawn(self.new_process, trainer)
        self.__recover_child_process_weights(best_model_path, last_path, extra, trainer)
        return results

    def spawn(self, function: Callable, *args: Any, **kwargs: Any) -> Any:
=======
        self._clean_logger(trainer)
        self.spawn(self.new_process, trainer, self.mp_queue, return_result=False)

    def start_predicting(self, trainer: "pl.Trainer") -> None:
        self._clean_logger(trainer)
        self.spawn(self.new_process, trainer, self.mp_queue, return_result=False)

    def spawn(self, function: Callable, *args: Any, return_result: bool = True, **kwargs: Any) -> Optional[Any]:
>>>>>>> 4710734f
        """Spawn processes that run the given function.

        Args:
            function: The function to spawn processes from.
            *args: Optional positional arguments that will be passed to the function in addition to the process index.
                These arguments must be pickleable.
            return_result: If ``True``, copies the output of the function from process 0 to the main process and
                returns it.
            **kwargs: Optional named arguments that will be passed to the function in addition to the process index.
                These arguments must be pickleable.
<<<<<<< HEAD
        """
        os.environ["MASTER_PORT"] = str(self.cluster_environment.master_port())
        smp = mp.get_context("spawn")
        mp_queue = smp.SimpleQueue()
        mp.spawn(self._wrapped_function, args=(function, args, kwargs, mp_queue), nprocs=self.num_processes)
        return mp_queue.get()

    def _wrapped_function(
        self, process_idx: int, function: Callable, args: Any, kwargs: Any, mp_queue: SimpleQueue
    ) -> None:
        self._worker_setup(process_idx)
        result = function(*args, **kwargs)
        if self.is_global_zero:
            mp_queue.put(move_data_to_device(result, "cpu"))
=======

        Return:
            The output of the function of process 0.
        """
        os.environ["MASTER_PORT"] = str(self.cluster_environment.main_port)
        context = mp.get_context("spawn")
        return_queue = context.SimpleQueue() if return_result else None
        mp.spawn(self._wrapped_function, args=(function, args, kwargs, return_queue), nprocs=self.num_processes)
        return return_queue.get() if return_result else None

    def _wrapped_function(
        self, process_idx: int, function: Callable, args: Any, kwargs: Any, return_queue: Optional[SimpleQueue]
    ) -> None:
        self._worker_setup(process_idx)
        result = function(*args, **kwargs)
        if return_queue is not None and self.local_rank == 0:
            return_queue.put(move_data_to_device(result, "cpu"))
>>>>>>> 4710734f

    def _worker_setup(self, process_idx: int):
        reset_seed()
        self.set_world_ranks(process_idx)
        rank_zero_only.rank = self.global_rank
        init_dist_connection(
            self.cluster_environment, self.torch_distributed_backend, self.global_rank, self.world_size
        )

    def new_process(self, trainer: "pl.Trainer") -> Any:
        # move the model to the correct device
        self.model_to_device()

        if self.sync_batchnorm:
            self.model = self.configure_sync_batchnorm(self.model)

        # skip wrapping the model if we are not fitting as no gradients need to be exchanged
        trainer_fn = self.lightning_module.trainer.state.fn
        if trainer_fn == TrainerFn.FITTING:
            self.configure_ddp()

        self.barrier()

        results = trainer.run_stage()
        outputs = self.__transfer_distrib_spawn_state_on_fit_end(trainer, results)

        # ensure that spawned processes go through teardown before joining
        trainer._call_teardown_hook()
        return outputs

    def pre_configure_ddp(self):
        # if unset, default `find_unused_parameters` `True`
        # Many models require setting this parameter to True, as there are corner cases
        # when not all parameter backward hooks are fired by the autograd engine even if require_grad is set to True.
        # This flag does come with a performance hit, so it is suggested to disable in cases where it is possible.
        self._ddp_kwargs["find_unused_parameters"] = self._ddp_kwargs.get("find_unused_parameters", True)
        if not self.lightning_module.automatic_optimization and not self._ddp_kwargs.get(
            "find_unused_parameters", False
        ):
            # TODO: PyTorch 1.7.0 DDP introduces `self.reducer._rebuild_buckets()` breaking manual_optimization
            rank_zero_warn(
                "From PyTorch 1.7.0, Lightning `manual_optimization` needs to set `find_unused_parameters=True` to"
                " properly work with DDP. Using `find_unused_parameters=True`."
            )
            self._ddp_kwargs["find_unused_parameters"] = True

    def _register_ddp_hooks(self) -> None:
        # currently, DDP communication hooks only work with NCCL backend and SPSD (single process single device) mode
        # https://github.com/pytorch/pytorch/blob/v1.8.0/torch/nn/parallel/distributed.py#L1080-L1084
        if _TORCH_GREATER_EQUAL_1_8 and self.on_gpu and self._is_single_process_single_device:
            register_ddp_comm_hook(
                model=self._model,
                ddp_comm_state=self._ddp_comm_state,
                ddp_comm_hook=self._ddp_comm_hook,
                ddp_comm_wrapper=self._ddp_comm_wrapper,
            )

    def configure_ddp(self) -> None:
        self.pre_configure_ddp()
        self._model = self._setup_model(LightningDistributedModule(self.model))
        self._register_ddp_hooks()

    def determine_ddp_device_ids(self):
        if self.root_device.type == "cpu":
            return None
        return [self.root_device.index]

    def __transfer_distrib_spawn_state_on_fit_end(
        self, trainer: "pl.Trainer", results: Any
    ) -> Optional[Tuple[Optional[str], Optional[str], Any, List[Any]]]:

        checkpoint_callback = trainer.checkpoint_callback
        best_model_path = checkpoint_callback.best_model_path if checkpoint_callback else None

        # requires to compute the state_dict on all processes in case Metrics are present
        state_dict = self.lightning_module.state_dict()

        if not self.is_global_zero:
            return

        rank_zero_warn("cleaning up ddp environment...")

        # save the last weights
        last_path = None
        if trainer.state.fn == TrainerFn.FITTING and best_model_path is not None and len(best_model_path) > 0:
            last_path = re.sub(".ckpt", ".tmp_end.ckpt", best_model_path)
            atomic_save(state_dict, last_path)

        # adds the `callback_metrics` to the queue
        extra = []
        if is_overridden("add_to_queue", self.lightning_module):
            # TODO: Remove the if in v1.7
            self.lightning_module.add_to_queue(extra)
        else:
            self.add_to_queue(trainer, extra)

        return best_model_path, last_path, results, extra

    def __recover_child_process_weights(
        self, best_path: Optional[str], last_path: Optional[str], extra: List[Any], trainer
    ) -> None:
        # transfer back the best path to the trainer
        if self.lightning_module.trainer.checkpoint_callback:
            self.lightning_module.trainer.checkpoint_callback.best_model_path = best_path
        # todo, pass also best score

        # load last weights
        if last_path is not None and self.lightning_module.trainer.state.fn == TrainerFn.FITTING:
            ckpt = pl_load(last_path, map_location=lambda storage, loc: storage)
            self.lightning_module.load_state_dict(ckpt)

        # get the `callback_metrics` and set it to the trainer
        if is_overridden("get_from_queue", self.lightning_module):
            # only in case the user does not override it.
            # TODO: Remove the if in v1.7
            self.lightning_module.get_from_queue(extra)
        else:
            self.get_from_queue(trainer, extra)

    def barrier(self, *args, **kwargs) -> None:
        if not distributed_available():
            return
        if _TORCH_GREATER_EQUAL_1_8 and torch.distributed.get_backend() == "nccl":
            torch.distributed.barrier(device_ids=self.determine_ddp_device_ids())
        else:
            torch.distributed.barrier()

    def broadcast(self, obj: object, src: int = 0) -> object:
        if not distributed_available():
            return obj
        obj = [obj]
        if self.global_rank != src:
            obj = [None]
        torch.distributed.broadcast_object_list(obj, src, group=_group.WORLD)
        return obj[0]

    def model_to_device(self):
        if self.root_device.type == "cuda":
            # set the device on the spawned subprocesses
            torch.cuda.set_device(self.root_device)
        self.model.to(self.root_device)

    def pre_backward(self, closure_loss: torch.Tensor) -> None:
        """Run before precision plugin executes backward."""
        if not self.lightning_module.automatic_optimization:
            prepare_for_backward(self.model, closure_loss)

    def reduce(self, tensor, group: Optional[Any] = None, reduce_op: Union[ReduceOp, str] = "mean") -> torch.Tensor:
        """Reduces a tensor from several distributed processes to one aggregated tensor.

        Args:
            tensor: the tensor to sync and reduce
            group: the process group to gather results from. Defaults to all processes (world)
            reduce_op: the reduction operation. Defaults to 'mean'/'avg'.
                Can also be a string 'sum' to calculate the sum during reduction.

        Return:
            reduced value, except when the input was not a tensor the output remains is unchanged
        """
        if isinstance(tensor, torch.Tensor):
            tensor = sync_ddp_if_available(tensor, group, reduce_op=reduce_op)
        return tensor

    def training_step(self, *args, **kwargs) -> Optional[Any]:
        return self.model(*args, **kwargs)

    def validation_step(self, *args, **kwargs) -> Optional[STEP_OUTPUT]:
        if isinstance(self.model, DistributedDataParallel):
            # used when calling `trainer.fit`
            return self.model(*args, **kwargs)
        else:
            # used when calling `trainer.validate`
            return self.lightning_module.validation_step(*args, **kwargs)

    def test_step(self, *args, **kwargs) -> Optional[STEP_OUTPUT]:
        return self.lightning_module.test_step(*args, **kwargs)

    def predict_step(self, *args, **kwargs) -> Any:
        return self.lightning_module.predict_step(*args, **kwargs)

    def post_training_step(self):
        if not self.lightning_module.automatic_optimization:
            self.model.require_backward_grad_sync = True

    def add_to_queue(self, trainer: "pl.Trainer", queue: List[Any]) -> None:
        """Appends the :attr:`trainer.callback_metrics` dictionary to the given queue. To avoid issues with memory
        sharing, we cast the data to numpy.

        Args:
            trainer: reference to the Trainer.
            queue: the instance of the queue to append the data.
        """
        callback_metrics: dict = apply_to_collection(
            trainer.callback_metrics, torch.Tensor, lambda x: x.cpu().numpy()
        )  # send as numpy to avoid issues with memory sharing
        queue.append(callback_metrics)

    def get_from_queue(self, trainer: "pl.Trainer", queue: List[Any]) -> None:
        """Retrieve the :attr:`trainer.callback_metrics` dictionary from the given queue. To preserve consistency,
        we cast back the data to ``torch.Tensor``.

        Args:
            trainer: reference to the Trainer.
            queue: the instance of the queue from where to get the data.
        """
        # NOTE: `add_to_queue` needs to be called before
        callback_metrics: dict = queue.pop(0)
        trainer.callback_metrics.update(apply_to_collection(callback_metrics, np.ndarray, lambda x: torch.tensor(x)))

    @classmethod
    def register_plugins(cls, plugin_registry: Dict) -> None:
        plugin_registry.register(
            "ddp_spawn_find_unused_parameters_false",
            cls,
            description="DDPSpawn Plugin with `find_unused_parameters` as False",
            find_unused_parameters=False,
        )

    def teardown(self) -> None:
        if isinstance(self.model, DistributedDataParallel):
            self.model = self.lightning_module

        if self.on_gpu:
            # GPU teardown
            self.lightning_module.cpu()
            # clean up memory
            torch.cuda.empty_cache()

    @staticmethod
    def _clean_logger(trainer: "pl.Trainer") -> None:
        loggers = trainer.logger._logger_iterable if isinstance(trainer.logger, LoggerCollection) else [trainer.logger]
        for logger in loggers:
            if isinstance(logger, TensorBoardLogger) and logger._experiment is not None:
                rank_zero_warn(
                    "When using `ddp_spawn`, the `TensorBoardLogger` experiment should be `None`. Setting it to `None`."
                )
                # the experiment class of `TensorBoard` holds a multiprocessing queue which can make ours hang.
                # we want to make sure these are closed before we spawn our own threads.
                # assuming nothing else references the experiment object, python should instantly `__del__` it.
                logger._experiment = None<|MERGE_RESOLUTION|>--- conflicted
+++ resolved
@@ -33,16 +33,7 @@
 from pytorch_lightning.plugins.precision import PrecisionPlugin
 from pytorch_lightning.plugins.training_type.parallel import ParallelPlugin
 from pytorch_lightning.trainer.states import TrainerFn
-<<<<<<< HEAD
-from pytorch_lightning.utilities import (
-    _TORCH_GREATER_EQUAL_1_7,
-    _TORCH_GREATER_EQUAL_1_8,
-    rank_zero_deprecation,
-    rank_zero_warn,
-)
-=======
 from pytorch_lightning.utilities import _TORCH_GREATER_EQUAL_1_8, rank_zero_warn
->>>>>>> 4710734f
 from pytorch_lightning.utilities.apply_func import apply_to_collection, move_data_to_device
 from pytorch_lightning.utilities.cloud_io import atomic_save
 from pytorch_lightning.utilities.cloud_io import load as pl_load
@@ -134,19 +125,11 @@
     @property
     def _is_single_process_single_device(self):
         return True
-
-<<<<<<< HEAD
-    def setup(self) -> None:
+        
+    def setup(self, trainer: "pl.Trainer") -> None:
         # TODO: is this needed here? already getting set in spawn()
-        os.environ["MASTER_PORT"] = str(self.cluster_environment.master_port())
-=======
-    def setup(self, trainer: "pl.Trainer") -> None:
         os.environ["MASTER_PORT"] = str(self.cluster_environment.main_port)
-        # pass in a state q
-        smp = mp.get_context("spawn")
-        self.mp_queue = smp.SimpleQueue()
         super().setup(trainer)
->>>>>>> 4710734f
 
     def _setup_model(self, model: Module) -> DistributedDataParallel:
         """Wraps the model into a :class:`~torch.nn.parallel.distributed.DistributedDataParallel` module."""
@@ -163,41 +146,27 @@
     def get_mp_spawn_kwargs(self, trainer: Optional["pl.Trainer"] = None) -> Dict[str, Any]:
         return {"nprocs": self.num_processes}
 
-<<<<<<< HEAD
     def start_training(self, trainer: "pl.Trainer") -> Any:
+        self._clean_logger(trainer)
         best_model_path, last_path, results, extra = self.spawn(self.new_process, trainer)
         self.__recover_child_process_weights(best_model_path, last_path, extra, trainer)
-=======
-    def start_training(self, trainer: "pl.Trainer") -> None:
-        self._clean_logger(trainer)
-        self.spawn(self.new_process, trainer, self.mp_queue, return_result=False)
->>>>>>> 4710734f
         # reset optimizers, since main process is never used for training and thus does not have a valid optim state
         trainer.optimizers = []
         return results
 
     def start_evaluating(self, trainer: "pl.Trainer") -> None:
-<<<<<<< HEAD
+        self._clean_logger(trainer)
         best_model_path, last_path, results, extra = self.spawn(self.new_process, trainer)
         self.__recover_child_process_weights(best_model_path, last_path, extra, trainer)
         return results
 
     def start_predicting(self, trainer: "pl.Trainer") -> None:
+        self._clean_logger(trainer)
         best_model_path, last_path, results, extra = self.spawn(self.new_process, trainer)
         self.__recover_child_process_weights(best_model_path, last_path, extra, trainer)
         return results
 
     def spawn(self, function: Callable, *args: Any, **kwargs: Any) -> Any:
-=======
-        self._clean_logger(trainer)
-        self.spawn(self.new_process, trainer, self.mp_queue, return_result=False)
-
-    def start_predicting(self, trainer: "pl.Trainer") -> None:
-        self._clean_logger(trainer)
-        self.spawn(self.new_process, trainer, self.mp_queue, return_result=False)
-
-    def spawn(self, function: Callable, *args: Any, return_result: bool = True, **kwargs: Any) -> Optional[Any]:
->>>>>>> 4710734f
         """Spawn processes that run the given function.
 
         Args:
@@ -208,22 +177,6 @@
                 returns it.
             **kwargs: Optional named arguments that will be passed to the function in addition to the process index.
                 These arguments must be pickleable.
-<<<<<<< HEAD
-        """
-        os.environ["MASTER_PORT"] = str(self.cluster_environment.master_port())
-        smp = mp.get_context("spawn")
-        mp_queue = smp.SimpleQueue()
-        mp.spawn(self._wrapped_function, args=(function, args, kwargs, mp_queue), nprocs=self.num_processes)
-        return mp_queue.get()
-
-    def _wrapped_function(
-        self, process_idx: int, function: Callable, args: Any, kwargs: Any, mp_queue: SimpleQueue
-    ) -> None:
-        self._worker_setup(process_idx)
-        result = function(*args, **kwargs)
-        if self.is_global_zero:
-            mp_queue.put(move_data_to_device(result, "cpu"))
-=======
 
         Return:
             The output of the function of process 0.
@@ -232,16 +185,15 @@
         context = mp.get_context("spawn")
         return_queue = context.SimpleQueue() if return_result else None
         mp.spawn(self._wrapped_function, args=(function, args, kwargs, return_queue), nprocs=self.num_processes)
-        return return_queue.get() if return_result else None
+        return mp_queue.get()
 
     def _wrapped_function(
-        self, process_idx: int, function: Callable, args: Any, kwargs: Any, return_queue: Optional[SimpleQueue]
+        self, process_idx: int, function: Callable, args: Any, kwargs: Any, return_queue: SimpleQueue
     ) -> None:
         self._worker_setup(process_idx)
         result = function(*args, **kwargs)
-        if return_queue is not None and self.local_rank == 0:
+        if self.local_rank == 0:
             return_queue.put(move_data_to_device(result, "cpu"))
->>>>>>> 4710734f
 
     def _worker_setup(self, process_idx: int):
         reset_seed()
