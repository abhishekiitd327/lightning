--- conflicted
+++ resolved
@@ -14,12 +14,7 @@
 
 ARG UBUNTU_VERSION=20.04
 ARG CUDA_VERSION=11.3.1
-ARG UBUNTU_VERSION=20.04
 
-<<<<<<< HEAD
-=======
-# TODO: Remove OS arg to always use ubuntu20.04 when dropping CUDA 10.2
->>>>>>> 7ce948ed
 FROM nvidia/cuda:${CUDA_VERSION}-devel-ubuntu${UBUNTU_VERSION}
 
 ARG PYTHON_VERSION=3.9
