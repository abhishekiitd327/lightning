# Changelog

All notable changes to this project will be documented in this file.

The format is based on [Keep a Changelog](http://keepachangelog.com/en/1.0.0/).


## [1.6.0] - 2022-MM-DD

### Added

- Enable gradient accumulation using Horovod's `backward_passes_per_step` ([#11911](https://github.com/PyTorchLightning/pytorch-lightning/pull/11911))


- Add new `DETAIL` log level to provide useful logs for improving monitoring and debugging of batch jobs ([#11008](https://github.com/PyTorchLightning/pytorch-lightning/pull/11008))


- Added a flag `SLURMEnvironment(auto_requeue=True|False)` to control whether Lightning handles the requeuing ([#10601](https://github.com/PyTorchLightning/pytorch-lightning/pull/10601))


- Fault Tolerant Manual
    * Add `_Stateful` protocol to detect if classes are stateful ([#10646](https://github.com/PyTorchLightning/pytorch-lightning/pull/10646))
    * Add `_FaultTolerantMode` enum used to track different supported fault tolerant modes ([#10645](https://github.com/PyTorchLightning/pytorch-lightning/pull/10645))
    * Add a `_rotate_worker_indices` utility to reload the state according the latest worker ([#10647](https://github.com/PyTorchLightning/pytorch-lightning/pull/10647))
    * Add stateful workers ([#10674](https://github.com/PyTorchLightning/pytorch-lightning/pull/10674))
    * Add an utility to collect the states across processes ([#10639](https://github.com/PyTorchLightning/pytorch-lightning/pull/10639))
    * Add logic to reload the states across data loading components ([#10699](https://github.com/PyTorchLightning/pytorch-lightning/pull/10699))
    * Cleanup some fault tolerant utilities ([#10703](https://github.com/PyTorchLightning/pytorch-lightning/pull/10703))
    * Enable Fault Tolerant Manual Training ([#10707](https://github.com/PyTorchLightning/pytorch-lightning/pull/10707))
    * Broadcast the `_terminate_gracefully` to all processes and add support for DDP ([#10638](https://github.com/PyTorchLightning/pytorch-lightning/pull/10638))


- Added support for re-instantiation of custom (subclasses of) `DataLoaders` returned in the `*_dataloader()` methods, i.e., automatic replacement of samplers now works with custom types of `DataLoader` ([#10680](https://github.com/PyTorchLightning/pytorch-lightning/pull/10639))


- Added a function to validate if fault tolerant training is supported. ([#10465](https://github.com/PyTorchLightning/pytorch-lightning/pull/10465))


- Added a private callback to manage the creation and deletion of fault-tolerance checkpoints ([#11862](https://github.com/PyTorchLightning/pytorch-lightning/pull/11862))


- Show a better error message when a custom `DataLoader` implementation is not well implemented and we need to reconstruct it ([#10719](https://github.com/PyTorchLightning/pytorch-lightning/pull/10719))


- Show a better error message when frozen dataclass is used as a batch ([#10927](https://github.com/PyTorchLightning/pytorch-lightning/pull/10927))


- Save the `Loop`'s state by default in the checkpoint ([#10784](https://github.com/PyTorchLightning/pytorch-lightning/pull/10784))


- Added `Loop.replace` to easily switch one loop for another ([#10324](https://github.com/PyTorchLightning/pytorch-lightning/pull/10324))


- Added support for `--lr_scheduler=ReduceLROnPlateau` to the `LightningCLI` ([#10860](https://github.com/PyTorchLightning/pytorch-lightning/pull/10860))


- Added `LightningCLI.configure_optimizers` to override the `configure_optimizers` return value ([#10860](https://github.com/PyTorchLightning/pytorch-lightning/pull/10860))


- Added a warning that shows when `max_epochs` in the `Trainer` is not set ([#10700](https://github.com/PyTorchLightning/pytorch-lightning/pull/10700))


- Added support for returning a single Callback from `LightningModule.configure_callbacks` without wrapping it into a list ([#11060](https://github.com/PyTorchLightning/pytorch-lightning/pull/11060))


- Added `console_kwargs` for `RichProgressBar` to initialize inner Console ([#10875](https://github.com/PyTorchLightning/pytorch-lightning/pull/10875))


- Added support for shorthand notation to instantiate loggers with the `LightningCLI` ([#11533](https://github.com/PyTorchLightning/pytorch-lightning/pull/11533))


- Added a `LOGGER_REGISTRY` instance to register custom loggers to the `LightningCLI` ([#11533](https://github.com/PyTorchLightning/pytorch-lightning/pull/11533))


- Added info message when the `Trainer` arguments `limit_*_batches`, `overfit_batches`, or `val_check_interval` are set to `1` or `1.0` ([#11950](https://github.com/PyTorchLightning/pytorch-lightning/pull/11950))

- Added a `PrecisionPlugin.teardown` method ([#10990](https://github.com/PyTorchLightning/pytorch-lightning/pull/10990))


- Added `LightningModule.lr_scheduler_step` ([#10249](https://github.com/PyTorchLightning/pytorch-lightning/pull/10249))


- Added support for no pre-fetching to `DataFetcher` ([#11606](https://github.com/PyTorchLightning/pytorch-lightning/pull/11606))


- Added `opt_idx` to scheduler config if not assigned by user ([#11247](https://github.com/PyTorchLightning/pytorch-lightning/pull/11247))


- Added support for optimizer step progress tracking with manual optimization ([#11848](https://github.com/PyTorchLightning/pytorch-lightning/pull/11848))


- Return the output of the `optimizer.step`. This can be useful for `LightningLite` users, manual optimization users, or users overriding `LightningModule.optimizer_step` ([#11711](https://github.com/PyTorchLightning/pytorch-lightning/pull/11711))


- Teardown the active loop and strategy on exception ([#11620](https://github.com/PyTorchLightning/pytorch-lightning/pull/11620))


- Added a `MisconfigurationException` if user provided `opt_idx` in scheduler config doesn't match with actual optimizer index of its respective optimizer ([#11247](https://github.com/PyTorchLightning/pytorch-lightning/pull/11247))


- Added a `loggers` property to `Trainer` which returns a list of loggers provided by the user ([#11683](https://github.com/PyTorchLightning/pytorch-lightning/pull/11683))


- Added a `loggers` property to `LightningModule` which retrieves the `loggers` property from `Trainer` ([#11683](https://github.com/PyTorchLightning/pytorch-lightning/pull/11683))


- Added support for DDP when using a `CombinedLoader` for the training data ([#11648](https://github.com/PyTorchLightning/pytorch-lightning/pull/11648))


- Added a warning when using `DistributedSampler` during validation/testing ([#11479](https://github.com/PyTorchLightning/pytorch-lightning/pull/11479))


- Added support for `Bagua` training strategy ([#11146](https://github.com/PyTorchLightning/pytorch-lightning/pull/11146))


- Added `rank_zero` module to centralize utilities ([#11747](https://github.com/PyTorchLightning/pytorch-lightning/pull/11747))


- Added a `_Stateful` support for `LightningDataModule` ([#11637](https://github.com/PyTorchLightning/pytorch-lightning/pull/11637))


- Added `_Stateful` support for `PrecisionPlugin` ([#11638](https://github.com/PyTorchLightning/pytorch-lightning/pull/11638))


- Added `Accelerator.is_available` to check device availability ([#11797](https://github.com/PyTorchLightning/pytorch-lightning/pull/11797))


- Enabled static type-checking on the signature of `Trainer` ([#11888](https://github.com/PyTorchLightning/pytorch-lightning/pull/11888))


- Added utility functions for moving optimizers to devices ([#11758](https://github.com/PyTorchLightning/pytorch-lightning/pull/11758))



### Changed

<<<<<<< HEAD
- Internal checks for PrecisionType, StrategyType and AcceleratorType have been removed in favor of instance-checks against the respective classes ([#12069](https://github.com/PyTorchLightning/pytorch-lightning/pull/12069))
=======
- Make `benchmark` flag optional and set its value based on the deterministic flag ([#11944](https://github.com/PyTorchLightning/pytorch-lightning/pull/11944))

>>>>>>> dc4c3171

- Implemented a new native and rich format in `_print_results` method of the `EvaluationLoop` ([#11332](https://github.com/PyTorchLightning/pytorch-lightning/pull/11332))


- Set the `prog_bar` flag to False in `LightningModule.log_grad_norm` ([#11472](https://github.com/PyTorchLightning/pytorch-lightning/pull/11472))


- Raised exception in `init_dist_connection()` when torch distributed is not available ([#10418](https://github.com/PyTorchLightning/pytorch-lightning/pull/10418))


- The `monitor` argument in the `EarlyStopping` callback is no longer optional ([#10328](https://github.com/PyTorchLightning/pytorch-lightning/pull/10328))


- Do not fail if batch size could not be inferred for logging when using DeepSpeed ([#10438](https://github.com/PyTorchLightning/pytorch-lightning/pull/10438))


- Raised `MisconfigurationException` when `enable_progress_bar=False` and a progress bar instance has been passed in the callback list ([#10520](https://github.com/PyTorchLightning/pytorch-lightning/pull/10520))


- Moved `trainer.connectors.env_vars_connector._defaults_from_env_vars` to `utilities.argsparse._defaults_from_env_vars` ([#10501](https://github.com/PyTorchLightning/pytorch-lightning/pull/10501))


- Changes in `LightningCLI` required for the new major release of jsonargparse v4.0.0 ([#10426](https://github.com/PyTorchLightning/pytorch-lightning/pull/10426))


- Renamed `refresh_rate_per_second` parameter to `refresh_rate` for `RichProgressBar` signature ([#10497](https://github.com/PyTorchLightning/pytorch-lightning/pull/10497))


- Moved ownership of the `PrecisionPlugin` into `TrainingTypePlugin` and updated all references ([#10570](https://github.com/PyTorchLightning/pytorch-lightning/pull/10570))


- Fault Tolerant relies on `signal.SIGTERM` to gracefully exit instead of `signal.SIGUSR1` ([#10605](https://github.com/PyTorchLightning/pytorch-lightning/pull/10605))


- `Loop.restarting=...` now sets the value recursively for all subloops ([#11442](https://github.com/PyTorchLightning/pytorch-lightning/pull/11442))


- Raised an error if the `batch_size` cannot be inferred from the current batch if it contained a string or was a custom batch object ([#10541](https://github.com/PyTorchLightning/pytorch-lightning/pull/10541))


- The validation loop is now disabled when `overfit_batches > 0` is set in the Trainer ([#9709](https://github.com/PyTorchLightning/pytorch-lightning/pull/9709))


- Moved optimizer related logics from `Accelerator` to `TrainingTypePlugin` ([#10596](https://github.com/PyTorchLightning/pytorch-lightning/pull/10596))


- Moved ownership of the lightning optimizers from the `Trainer` to the `Strategy` ([#11444](https://github.com/PyTorchLightning/pytorch-lightning/pull/11444))


- Moved ownership of the data fetchers from the DataConnector to the Loops ([#11621](https://github.com/PyTorchLightning/pytorch-lightning/pull/11621))


- Moved `batch_to_device` method from `Accelerator` to `TrainingTypePlugin` ([#10649](https://github.com/PyTorchLightning/pytorch-lightning/pull/10649))


- The `DDPSpawnPlugin` no longer overrides the `post_dispatch` plugin hook ([#10034](https://github.com/PyTorchLightning/pytorch-lightning/pull/10034))


- Integrate the progress bar implementation with progress tracking ([#11213](https://github.com/PyTorchLightning/pytorch-lightning/pull/11213))


- The `LightningModule.{add_to_queue,get_from_queue}` hooks no longer get a `torch.multiprocessing.SimpleQueue` and instead receive a list based queue ([#10034](https://github.com/PyTorchLightning/pytorch-lightning/pull/10034))


- Changed `training_step`, `validation_step`, `test_step` and `predict_step` method signatures in `Accelerator` and updated input from caller side ([#10908](https://github.com/PyTorchLightning/pytorch-lightning/pull/10908))


- Changed the name of the temporary checkpoint that the `DDPSpawnPlugin` and related plugins save ([#10934](https://github.com/PyTorchLightning/pytorch-lightning/pull/10934))


- `LoggerCollection` returns only unique logger names and versions ([#10976](https://github.com/PyTorchLightning/pytorch-lightning/pull/10976))


- Redesigned process creation for spawn-based plugins (`DDPSpawnPlugin`, `TPUSpawnPlugin`, etc.) ([#10896](https://github.com/PyTorchLightning/pytorch-lightning/pull/10896))
    * All spawn-based plugins now spawn processes immediately upon calling `Trainer.{fit,validate,test,predict}`
    * The hooks/callbacks `prepare_data`, `setup`, `configure_sharded_model` and `teardown` now run under initialized process group for spawn-based plugins just like their non-spawn counterparts
    * Some configuration errors that were previously raised as `MisconfigurationException`s will now be raised as `ProcessRaisedException` (torch>=1.8) or as `Exception` (torch<1.8)
    * Removed the `TrainingTypePlugin.pre_dispatch()` method and merged it with `TrainingTypePlugin.setup()` ([#11137](https://github.com/PyTorchLightning/pytorch-lightning/pull/11137))


- Changed profiler to index and display the names of the hooks with a new pattern [<base class>]<class>.<hook name> ([#11026](https://github.com/PyTorchLightning/pytorch-lightning/pull/11026))


- Changed `batch_to_device` entry in profiling from stage-specific to generic, to match profiling of other hooks ([#11031](https://github.com/PyTorchLightning/pytorch-lightning/pull/11031))


- Changed the info message for finalizing ddp-spawn worker processes to a debug-level message ([#10864](https://github.com/PyTorchLightning/pytorch-lightning/pull/10864))


- Removed duplicated file extension when uploading model checkpoints with `NeptuneLogger` ([#11015](https://github.com/PyTorchLightning/pytorch-lightning/pull/11015))


- Removed `__getstate__` and `__setstate__` of `RichProgressBar` ([#11100](https://github.com/PyTorchLightning/pytorch-lightning/pull/11100))


- The `DDPPlugin` and `DDPSpawnPlugin` and their subclasses now remove the `SyncBatchNorm` wrappers in `teardown()` to enable proper support at inference after fitting ([#11078](https://github.com/PyTorchLightning/pytorch-lightning/pull/11078))


- Moved ownership of the `Accelerator` instance to the `TrainingTypePlugin`; all training-type plugins now take an optional parameter `accelerator` ([#11022](https://github.com/PyTorchLightning/pytorch-lightning/pull/11022))


- Renamed the `TrainingTypePlugin` to `Strategy` ([#11120](https://github.com/PyTorchLightning/pytorch-lightning/pull/11120))
    * Renamed the `ParallelPlugin` to `ParallelStrategy` ([#11123](https://github.com/PyTorchLightning/pytorch-lightning/pull/11123))
    * Renamed the `DataParallelPlugin` to `DataParallelStrategy` ([#11183](https://github.com/PyTorchLightning/pytorch-lightning/pull/11183))
    * Renamed the `DDPPlugin` to `DDPStrategy` ([#11142](https://github.com/PyTorchLightning/pytorch-lightning/pull/11142))
    * Renamed the `DDP2Plugin` to `DDP2Strategy` ([#11185](https://github.com/PyTorchLightning/pytorch-lightning/pull/11185))
    * Renamed the `DDPShardedPlugin` to `DDPShardedStrategy` ([#11186](https://github.com/PyTorchLightning/pytorch-lightning/pull/11186))
    * Renamed the `DDPFullyShardedPlugin` to `DDPFullyShardedStrategy` ([#11143](https://github.com/PyTorchLightning/pytorch-lightning/pull/11143))
    * Renamed the `DDPSpawnPlugin` to `DDPSpawnStrategy` ([#11145](https://github.com/PyTorchLightning/pytorch-lightning/pull/11145))
    * Renamed the `DDPSpawnShardedPlugin` to `DDPSpawnShardedStrategy` ([#11210](https://github.com/PyTorchLightning/pytorch-lightning/pull/11210))
    * Renamed the `DeepSpeedPlugin` to `DeepSpeedStrategy` ([#11194](https://github.com/PyTorchLightning/pytorch-lightning/pull/11194))
    * Renamed the `HorovodPlugin` to `HorovodStrategy` ([#11195](https://github.com/PyTorchLightning/pytorch-lightning/pull/11195))
    * Renamed the `TPUSpawnPlugin` to `TPUSpawnStrategy` ([#11190](https://github.com/PyTorchLightning/pytorch-lightning/pull/11190))
    * Renamed the `IPUPlugin` to `IPUStrategy` ([#11193](https://github.com/PyTorchLightning/pytorch-lightning/pull/11193))
    * Renamed the `SingleDevicePlugin` to `SingleDeviceStrategy` ([#11182](https://github.com/PyTorchLightning/pytorch-lightning/pull/11182))
    * Renamed the `SingleTPUPlugin` to `SingleTPUStrategy` ([#11182](https://github.com/PyTorchLightning/pytorch-lightning/pull/11182))
    * Renamed the `TrainingTypePluginsRegistry` to `StrategyRegistry` ([#11233](https://github.com/PyTorchLightning/pytorch-lightning/pull/11233))


- Marked the `ResultCollection`, `ResultMetric`, and `ResultMetricCollection` classes as protected ([#11130](https://github.com/PyTorchLightning/pytorch-lightning/pull/11130))


- Marked `trainer.checkpoint_connector` as protected ([#11550](https://github.com/PyTorchLightning/pytorch-lightning/pull/11550))


- The epoch start/end hooks are now called by the `FitLoop` instead of the `TrainingEpochLoop` ([#11201](https://github.com/PyTorchLightning/pytorch-lightning/pull/11201))


- DeepSpeed does not require lightning module zero 3 partitioning ([#10655](https://github.com/PyTorchLightning/pytorch-lightning/pull/10655))


- Moved `Strategy` classes to the `strategies` directory ([#11226](https://github.com/PyTorchLightning/pytorch-lightning/pull/11226))


- Renamed `training_type_plugin` file to `strategy` ([#11239](https://github.com/PyTorchLightning/pytorch-lightning/pull/11239))


- Changed `DeviceStatsMonitor` to group metrics based on the logger's `group_separator` ([#11254](https://github.com/PyTorchLightning/pytorch-lightning/pull/11254))


- Raised `UserWarning` if evaluation is triggered with `best` ckpt and trainer is configured with multiple checkpoint callbacks ([#11274](https://github.com/PyTorchLightning/pytorch-lightning/pull/11274))


- `Trainer.logged_metrics` now always contains scalar tensors, even when a Python scalar was logged ([#11270](https://github.com/PyTorchLightning/pytorch-lightning/pull/11270))


- The tuner now uses the checkpoint connector to copy and restore its state ([#11518](https://github.com/PyTorchLightning/pytorch-lightning/pull/11518))


- Changed `MisconfigurationException` to `ModuleNotFoundError` when `rich` isn't available ([#11360](https://github.com/PyTorchLightning/pytorch-lightning/pull/11360))


- The `trainer.current_epoch` value is now increased by 1 during and after `on_train_end` ([#8578](https://github.com/PyTorchLightning/pytorch-lightning/pull/8578))


- Inherit from `ABC` for `Accelerator`: Users need to implement `auto_device_count` ([#11521](https://github.com/PyTorchLightning/pytorch-lightning/pull/11521))


- Changed `parallel_devices` property in `ParallelStrategy` to be lazy initialized ([#11572](https://github.com/PyTorchLightning/pytorch-lightning/pull/11572))


- Sorted `SimpleProfiler(extended=False)` summary based on mean duration for each hook ([#11671](https://github.com/PyTorchLightning/pytorch-lightning/pull/11671))


- Avoid enforcing `shuffle=False` for eval dataloaders ([#11575](https://github.com/PyTorchLightning/pytorch-lightning/pull/11575))


- When using DP (data-parallel), Lightning will no longer automatically reduce all tensors returned in training_step; it will only reduce the loss unless `training_step_end` is overridden ([#11594](https://github.com/PyTorchLightning/pytorch-lightning/pull/11594))


- When using DP (data-parallel), the `training_epoch_end` hook will no longer receive reduced outputs from `training_step` and instead get the full tensor of results from all GPUs ([#11594](https://github.com/PyTorchLightning/pytorch-lightning/pull/11594))


- Changed default logger name to `lightning_logs` for consistency ([#11762](https://github.com/PyTorchLightning/pytorch-lightning/pull/11762))


- Rewrote `accelerator_connector` ([#11448](https://github.com/PyTorchLightning/pytorch-lightning/pull/11448))

### Deprecated

- Deprecated `backend` property of `MixedPrecisionPlugin` in favor of instance-checks ([#12069](https://github.com/PyTorchLightning/pytorch-lightning/pull/12069))

- Deprecated `training_type_plugin` property in favor of `strategy` in `Trainer` and updated the references ([#11141](https://github.com/PyTorchLightning/pytorch-lightning/pull/11141))


- Deprecated `Trainer.{validated,tested,predicted}_ckpt_path` and replaced with read-only property `Trainer.ckpt_path` set when checkpoints loaded via `Trainer.{fit,validate,test,predict}` ([#11696](https://github.com/PyTorchLightning/pytorch-lightning/pull/11696))


- Deprecated `ClusterEnvironment.master_{address,port}` in favor of `ClusterEnvironment.main_{address,port}` ([#10103](https://github.com/PyTorchLightning/pytorch-lightning/pull/10103))


- Deprecated `DistributedType` in favor of `_StrategyType` ([#10505](https://github.com/PyTorchLightning/pytorch-lightning/pull/10505))


- Deprecated the `precision_plugin` constructor argument from `Accelerator` ([#10570](https://github.com/PyTorchLightning/pytorch-lightning/pull/10570))


- Deprecated `DeviceType` in favor of `_AcceleratorType` ([#10503](https://github.com/PyTorchLightning/pytorch-lightning/pull/10503))


- Deprecated the property `Trainer.slurm_job_id` in favor of the new `SLURMEnvironment.job_id()` method ([#10622](https://github.com/PyTorchLightning/pytorch-lightning/pull/10622))


- Deprecated the access to the attribute `IndexBatchSamplerWrapper.batch_indices` in favor of `IndexBatchSamplerWrapper.seen_batch_indices` ([#10870](https://github.com/PyTorchLightning/pytorch-lightning/pull/10870))


- Deprecated `on_init_start` and `on_init_end` callback hooks ([#10940](https://github.com/PyTorchLightning/pytorch-lightning/pull/10940))


- Deprecated `Trainer.call_hook` in favor of `Trainer._call_callback_hooks`, `Trainer._call_lightning_module_hook`, `Trainer._call_ttp_hook`, and `Trainer._call_accelerator_hook` ([#10979](https://github.com/PyTorchLightning/pytorch-lightning/pull/10979))


- Deprecated `TrainingTypePlugin.post_dispatch` in favor of `TrainingTypePlugin.teardown` ([#10939](https://github.com/PyTorchLightning/pytorch-lightning/pull/10939))


- Deprecated `ModelIO.on_hpc_{save/load}` in favor of `CheckpointHooks.on_{save/load}_checkpoint` ([#10911](https://github.com/PyTorchLightning/pytorch-lightning/pull/10911))


- Deprecated `Trainer.run_stage` in favor of `Trainer.{fit,validate,test,predict}` ([#11000](https://github.com/PyTorchLightning/pytorch-lightning/pull/11000))


- Deprecated `Trainer.lr_schedulers` in favor of `Trainer.lr_scheduler_configs` which returns a list of dataclasses instead of dictionaries ([#11443](https://github.com/PyTorchLightning/pytorch-lightning/pull/11443))


- Deprecated `Trainer.verbose_evaluate` in favor of `EvaluationLoop(verbose=...)` ([#10931](https://github.com/PyTorchLightning/pytorch-lightning/pull/10931))


- Deprecated `Trainer.should_rank_save_checkpoint` Trainer property ([#11068](https://github.com/PyTorchLightning/pytorch-lightning/pull/11068))


- Deprecated `Trainer.lightning_optimizers` ([#11444](https://github.com/PyTorchLightning/pytorch-lightning/pull/11444))


- Deprecated `TrainerOptimizersMixin` and moved functionality to `core/optimizer.py`([#11155](https://github.com/PyTorchLightning/pytorch-lightning/pull/11155))


- Deprecated `TrainerCallbackHookMixin` ([#11148](https://github.com/PyTorchLightning/pytorch-lightning/pull/11148))


- Deprecated `TrainerDataLoadingMixin` and moved functionality to `Trainer` and `DataConnector` ([#11282](https://github.com/PyTorchLightning/pytorch-lightning/pull/11282))


- Deprecated function `pytorch_lightning.callbacks.device_stats_monitor.prefix_metric_keys` ([#11254](https://github.com/PyTorchLightning/pytorch-lightning/pull/11254))


- Deprecated `Callback.on_epoch_start` hook in favour of `Callback.on_{train/val/test}_epoch_start` ([#11578](https://github.com/PyTorchLightning/pytorch-lightning/pull/11578))


- Deprecated `Callback.on_epoch_end` hook in favour of `Callback.on_{train/val/test}_epoch_end` ([#11578](https://github.com/PyTorchLightning/pytorch-lightning/pull/11578))


- Deprecated `LightningModule.on_epoch_start` hook in favor of `LightningModule.on_{train/val/test}_epoch_start` ([#11578](https://github.com/PyTorchLightning/pytorch-lightning/pull/11578))


- Deprecated `LightningModule.on_epoch_end` hook in favor of `LightningModule.on_{train/val/test}_epoch_end` ([#11578](https://github.com/PyTorchLightning/pytorch-lightning/pull/11578))


- Deprecated `on_before_accelerator_backend_setup` callback hook in favour of `setup` ([#11568](https://github.com/PyTorchLightning/pytorch-lightning/pull/11568))


- Deprecated `on_batch_start` and `on_batch_end` callback hooks in favor of `on_train_batch_start` and `on_train_batch_end` ([#11577](https://github.com/PyTorchLightning/pytorch-lightning/pull/11577))


- Deprecated `on_configure_sharded_model` callback hook in favor of `setup` ([#11627](https://github.com/PyTorchLightning/pytorch-lightning/pull/11627))


- Deprecated `pytorch_lightning.utilities.distributed.rank_zero_only` in favor of `pytorch_lightning.utilities.rank_zero.rank_zero_only` ([#11747](https://github.com/PyTorchLightning/pytorch-lightning/pull/11747))


- Deprecated `pytorch_lightning.utilities.distributed.rank_zero_debug` in favor of `pytorch_lightning.utilities.rank_zero.rank_zero_debug` ([#11747](https://github.com/PyTorchLightning/pytorch-lightning/pull/11747))


- Deprecated `pytorch_lightning.utilities.distributed.rank_zero_info` in favor of `pytorch_lightning.utilities.rank_zero.rank_zero_info` ([#11747](https://github.com/PyTorchLightning/pytorch-lightning/pull/11747))


- Deprecated `pytorch_lightning.utilities.warnings.rank_zero_warn` in favor of `pytorch_lightning.utilities.rank_zero.rank_zero_warn` ([#11747](https://github.com/PyTorchLightning/pytorch-lightning/pull/11747))


- Deprecated `pytorch_lightning.utilities.warnings.rank_zero_deprecation` in favor of `pytorch_lightning.utilities.rank_zero.rank_zero_deprecation` ([#11747](https://github.com/PyTorchLightning/pytorch-lightning/pull/11747))


- Deprecated `pytorch_lightning.utilities.warnings.LightningDeprecationWarning` in favor of `pytorch_lightning.utilities.rank_zero.LightningDeprecationWarning`


- Deprecated `on_pretrain_routine_start` and `on_pretrain_routine_end` callback hooks in favor of `on_fit_start` ([#11794](https://github.com/PyTorchLightning/pytorch-lightning/pull/11794))


- Deprecated `agg_key_funcs` and `agg_default_func` parameters from `LightningLoggerBase` ([#11871](https://github.com/PyTorchLightning/pytorch-lightning/pull/11871))


- Deprecated `LightningLoggerBase.update_agg_funcs` ([#11871](https://github.com/PyTorchLightning/pytorch-lightning/pull/11871))


- Deprecated `LightningLoggerBase.agg_and_log_metrics` in favor of `LightningLoggerBase.log_metrics` ([#11832](https://github.com/PyTorchLightning/pytorch-lightning/pull/11832))


- Deprecated `BaseProfiler.profile_iterable` ([#12102](https://github.com/PyTorchLightning/pytorch-lightning/pull/12102))


### Removed

- Removed deprecated parameter `method` in `pytorch_lightning.utilities.model_helpers.is_overridden` ([#10507](https://github.com/PyTorchLightning/pytorch-lightning/pull/10507))


- Remove deprecated method `ClusterEnvironment.creates_children` ([#10339](https://github.com/PyTorchLightning/pytorch-lightning/pull/10339))


- Removed deprecated `TrainerModelHooksMixin.is_function_implemented` and `TrainerModelHooksMixin.has_arg` ([#10322](https://github.com/PyTorchLightning/pytorch-lightning/pull/10322))


- Removed deprecated `pytorch_lightning.utilities.device_dtype_mixin.DeviceDtypeModuleMixin` in favor of `pytorch_lightning.core.mixins.device_dtype_mixin.DeviceDtypeModuleMixin` ([#10442](https://github.com/PyTorchLightning/pytorch-lightning/pull/10442))


- Removed deprecated `LightningModule.loaded_optimizer_states_dict` property ([#10346](https://github.com/PyTorchLightning/pytorch-lightning/pull/10346))


- Removed deprecated `Trainer.fit(train_dataloader=)`, `Trainer.validate(val_dataloaders=)`, and `Trainer.test(test_dataloader=)` ([#10325](https://github.com/PyTorchLightning/pytorch-lightning/pull/10325))


- Removed deprecated `has_prepared_data`, `has_setup_fit`, `has_setup_validate`, `has_setup_test`, `has_setup_predict`, `has_teardown_fit`, `has_teardown_validate`, `has_teardown_test` and `has_teardown_predict` datamodule lifecycle properties  ([#10350](https://github.com/PyTorchLightning/pytorch-lightning/pull/10350))


- Removed deprecated `every_n_val_epochs` parameter of ModelCheckpoint ([#10366](https://github.com/PyTorchLightning/pytorch-lightning/pull/10366))


- Removed deprecated `import pytorch_lightning.profiler.profilers` in favor of `import pytorch_lightning.profiler` ([#10443](https://github.com/PyTorchLightning/pytorch-lightning/pull/10443))


- Removed deprecated property `configure_slurm_dpp` from accelerator connector ([#10370](https://github.com/PyTorchLightning/pytorch-lightning/pull/10370))


- Removed deprecated arguments `num_nodes` and `sync_batchnorm` from `DDPPlugin`, `DDPSpawnPlugin`, `DeepSpeedPlugin` ([#10357](https://github.com/PyTorchLightning/pytorch-lightning/pull/10357))


- Removed deprecated property `is_slurm_managing_tasks` from AcceleratorConnector ([#10353](https://github.com/PyTorchLightning/pytorch-lightning/pull/10353))


- Removed deprecated `LightningModule.log(tbptt_reduce_fx, tbptt_reduce_token, sync_dist_op)` ([#10423](https://github.com/PyTorchLightning/pytorch-lightning/pull/10423))


- Removed deprecated `Plugin.task_idx` ([#10441](https://github.com/PyTorchLightning/pytorch-lightning/pull/10441))


- Removed deprecated method `master_params` from PrecisionPlugin ([#10372](https://github.com/PyTorchLightning/pytorch-lightning/pull/10372))


- Removed the automatic detachment of "extras" returned from `training_step`. For example, `return {'loss': ..., 'foo': foo.detach()}` will now be necessary if `foo` has gradients which you do not want to store ([#10424](https://github.com/PyTorchLightning/pytorch-lightning/pull/10424))


- Removed deprecated passthrough methods and properties from `Accelerator` base class:
  * ([#10403](https://github.com/PyTorchLightning/pytorch-lightning/pull/10403))
  * ([#10448](https://github.com/PyTorchLightning/pytorch-lightning/pull/10448))

- Removed deprecated signature for `transfer_batch_to_device` hook. The new argument `dataloader_idx` is now required ([#10480](https://github.com/PyTorchLightning/pytorch-lightning/pull/10480))


- Removed deprecated `utilities.distributed.rank_zero_{warn/deprecation}` ([#10451](https://github.com/PyTorchLightning/pytorch-lightning/pull/10451))


- Removed deprecated `mode` argument from `ModelSummary` class ([#10449](https://github.com/PyTorchLightning/pytorch-lightning/pull/10449))


- Removed deprecated `Trainer.train_loop` property in favor of `Trainer.fit_loop` ([#10482](https://github.com/PyTorchLightning/pytorch-lightning/pull/10482))


- Removed deprecated `Trainer.train_loop` property in favor of `Trainer.fit_loop` ([#10482](https://github.com/PyTorchLightning/pytorch-lightning/pull/10482))


- Removed deprecated `disable_validation` property from Trainer ([#10450](https://github.com/PyTorchLightning/pytorch-lightning/pull/10450))


- Removed deprecated `CheckpointConnector.hpc_load` property in favor of `CheckpointConnector.restore` ([#10525](https://github.com/PyTorchLightning/pytorch-lightning/pull/10525))


- Removed deprecated `reload_dataloaders_every_epoch` from `Trainer` in favour of `reload_dataloaders_every_n_epochs` ([#10481](https://github.com/PyTorchLightning/pytorch-lightning/pull/10481))


- Removed the `precision_plugin` attribute from `Accelerator` in favor of its equivalent attribute `precision_plugin` in the `TrainingTypePlugin` ([#10570](https://github.com/PyTorchLightning/pytorch-lightning/pull/10570))


- Removed `DeepSpeedPlugin.{precision,amp_type,amp_level}` properties ([#10657](https://github.com/PyTorchLightning/pytorch-lightning/pull/10657))


- Removed patching of `on_before_batch_transfer`, `transfer_batch_to_device` and `on_after_batch_transfer` hooks in `LightningModule` ([#10603](https://github.com/PyTorchLightning/pytorch-lightning/pull/10603))


- Removed argument `return_result` from the `DDPSpawnPlugin.spawn()` method ([#10867](https://github.com/PyTorchLightning/pytorch-lightning/pull/10867))


- Removed the property `TrainingTypePlugin.results` and corresponding properties in subclasses ([#10034](https://github.com/PyTorchLightning/pytorch-lightning/pull/10034))


- Removed the `mp_queue` attribute from `DDPSpawnPlugin` and `TPUSpawnPlugin` ([#10034](https://github.com/PyTorchLightning/pytorch-lightning/pull/10034))


- Removed unnecessary `_move_optimizer_state` method overrides from `TPUSpawnPlugin` and `SingleTPUPlugin` ([#10849](https://github.com/PyTorchLightning/pytorch-lightning/pull/10849))


- Removed `should_rank_save_checkpoint` property from `TrainingTypePlugin` ([#11070](https://github.com/PyTorchLightning/pytorch-lightning/pull/11070))


- Removed `model_sharded_context` method from `Accelerator` ([#10886](https://github.com/PyTorchLightning/pytorch-lightning/pull/10886))


- Removed method `pre_dispatch` from the `PrecisionPlugin` ([#10887](https://github.com/PyTorchLightning/pytorch-lightning/pull/10887))


- Removed method `setup_optimizers_in_pre_dispatch` from the `strategies` and achieve the same logic in `setup` and `pre_dispatch` methods ([#10906](https://github.com/PyTorchLightning/pytorch-lightning/pull/10906))


- Removed methods `pre_dispatch`, `dispatch` and `post_dispatch` from the `Accelerator` ([#10885](https://github.com/PyTorchLightning/pytorch-lightning/pull/10885))


- Removed method `training_step`, `test_step`, `validation_step` and `predict_step` from the `Accelerator` ([#10890](https://github.com/PyTorchLightning/pytorch-lightning/pull/10890))


- Removed `TrainingTypePlugin.start_{training,evaluating,predicting}` hooks and the same in all subclasses ([#10989](https://github.com/PyTorchLightning/pytorch-lightning/pull/10989), [#10896](https://github.com/PyTorchLightning/pytorch-lightning/pull/10896))


- Removed `Accelerator.on_train_start` ([#10999](https://github.com/PyTorchLightning/pytorch-lightning/pull/10999))


- Removed support for Python 3.6 ([#11117](https://github.com/PyTorchLightning/pytorch-lightning/pull/11117))


- Removed `Strategy.init_optimizers` in favor of `Strategy.setup_optimizers` ([#11236](https://github.com/PyTorchLightning/pytorch-lightning/pull/11236))


- Removed `profile("training_step_and_backward")` in `Closure` class since we already profile calls `training_step` and `backward` ([#11222](https://github.com/PyTorchLightning/pytorch-lightning/pull/11222))


- Removed `Strategy.optimizer_zero_grad` ([#11246](https://github.com/PyTorchLightning/pytorch-lightning/pull/11246))


- Removed `Strategy.on_gpu` ([#11537](https://github.com/PyTorchLightning/pytorch-lightning/pull/11537))


- Removed `Strategy.on_tpu` property ([#11536](https://github.com/PyTorchLightning/pytorch-lightning/pull/11536))


- Removed the abstract property `LightningLoggerBase.experiment` ([#11603](https://github.com/PyTorchLightning/pytorch-lightning/pull/11603))


- Removed `FitLoop.current_epoch` getter and setter ([#11562](https://github.com/PyTorchLightning/pytorch-lightning/pull/11562))


- Removed access to `_short_id` in `NeptuneLogger` ([#11517](https://github.com/PyTorchLightning/pytorch-lightning/pull/11517))


- Removed `log_text` and `log_image` from the `LightningLoggerBase` API ([#11857](https://github.com/PyTorchLightning/pytorch-lightning/pull/11857))


- Removed calls to `profile("model_forward")` in favor of profiling `training_step` ([#12032](https://github.com/PyTorchLightning/pytorch-lightning/pull/12032))


- Removed `get_mp_spawn_kwargs` from `DDPSpawnStrategy` and `TPUSpawnStrategy` in favor of configuration in the `_SpawnLauncher` ([#11966](https://github.com/PyTorchLightning/pytorch-lightning/pull/11966))


- Removed `_aggregate_metrics`, `_reduce_agg_metrics`, and `_finalize_agg_metrics` from `LightningLoggerBase` ([#12053](https://github.com/PyTorchLightning/pytorch-lightning/pull/12053))


- Removed the `AcceleratorConnector.device_type` property ([#12081](https://github.com/PyTorchLightning/pytorch-lightning/pull/12081))


### Fixed

- Fixed an issue where `HorovodStrategy.teardown()` did not complete gracefully if an exception was thrown during callback setup [#11752](https://github.com/PyTorchLightning/pytorch-lightning/pull/11752)

- Fixed security vulnerabilities CVE-2020-1747 and CVE-2020-14343 caused by the `PyYAML` dependency ([#11099](https://github.com/PyTorchLightning/pytorch-lightning/pull/11099))


- Fixed logging on `{test,validation}_epoch_end` with multiple dataloaders ([#11132](https://github.com/PyTorchLightning/pytorch-lightning/pull/11132))


- Reset the validation progress tracking state after sanity checking ([#11218](https://github.com/PyTorchLightning/pytorch-lightning/pull/11218))


- Fixed double evaluation bug with fault-tolerance enabled where the second call was completely skipped ([#11119](https://github.com/PyTorchLightning/pytorch-lightning/pull/11119))


- Fixed an issue with the `TPUSpawnPlugin` handling the `XLA_USE_BF16` environment variable incorrectly ([#10990](https://github.com/PyTorchLightning/pytorch-lightning/pull/10990))


- Fixed wrong typehint for `Trainer.lightning_optimizers` ([#11155](https://github.com/PyTorchLightning/pytorch-lightning/pull/11155))


- Fixed the lr-scheduler state not being dumped to checkpoint when using the deepspeed strategy ([#11307](https://github.com/PyTorchLightning/pytorch-lightning/pull/11307))


- Fixed bug that forced overriding `configure_optimizers` with the CLI ([#11672](https://github.com/PyTorchLightning/pytorch-lightning/pull/11672))


- Fixed type promotion when tensors of higher category than float are logged ([#11401](https://github.com/PyTorchLightning/pytorch-lightning/pull/11401))


- Fixed `SimpleProfiler` summary ([#11414](https://github.com/PyTorchLightning/pytorch-lightning/pull/11414))


- No longer set a `DistributedSampler` to the `poptorch.DataLoader` when IPUs are used ([#12114](https://github.com/PyTorchLightning/pytorch-lightning/pull/12114))


- Fixed bug where progress bar was not being disabled when not in rank zero during predict ([#11377](https://github.com/PyTorchLightning/pytorch-lightning/pull/11377))


- Fixed the mid-epoch warning call while resuming training ([#11556](https://github.com/PyTorchLightning/pytorch-lightning/pull/11556))


- Fixed an issue in `RichProgressbar` to display the metrics logged only on main progress bar ([#11690](https://github.com/PyTorchLightning/pytorch-lightning/pull/11690))


- Fixed `RichProgressBar` progress when refresh rate does not evenly divide the total counter ([#11668](https://github.com/PyTorchLightning/pytorch-lightning/pull/11668))


- Fixed `RichProgressBar` progress validation bar total when using multiple validation runs within a single training epoch ([#11668](https://github.com/PyTorchLightning/pytorch-lightning/pull/11668))


- Configure native Deepspeed schedulers with interval='step' ([#11788](https://github.com/PyTorchLightning/pytorch-lightning/pull/11788))


- Update `RichProgressBarTheme` styles after detecting light theme on colab ([#10993](https://github.com/PyTorchLightning/pytorch-lightning/pull/10993))


- Fixed passing `_ddp_params_and_buffers_to_ignore` ([#11949](https://github.com/PyTorchLightning/pytorch-lightning/pull/11949))


## [1.5.10] - 2022-02-08

### Fixed

- Fixed an issue to avoid validation loop run on restart ([#11552](https://github.com/PyTorchLightning/pytorch-lightning/pull/11552))
- The `RichProgressBar` now correctly shows the `on_epoch` logged values on train epoch end ([#11689](https://github.com/PyTorchLightning/pytorch-lightning/pull/11689))
- Fixed an issue to make the `step` argument in `WandbLogger.log_image` work ([#11716](https://github.com/PyTorchLightning/pytorch-lightning/pull/11716))
- Fixed `restore_optimizers` for mapping states ([#11757](https://github.com/PyTorchLightning/pytorch-lightning/pull/11757))
- With `DPStrategy`, the batch is not explicitly moved to the device ([#11780](https://github.com/PyTorchLightning/pytorch-lightning/pull/11780))
- Fixed an issue to avoid val bar disappear after `trainer.validate()` ([#11700](https://github.com/PyTorchLightning/pytorch-lightning/pull/11700))
- Fixed supporting remote filesystems with `Trainer.weights_save_path` for fault-tolerant training ([#11776](https://github.com/PyTorchLightning/pytorch-lightning/pull/11776))
- Fixed check for available modules ([#11526](https://github.com/PyTorchLightning/pytorch-lightning/pull/11526))
- Fixed bug where the path for "last" checkpoints was not getting saved correctly which caused newer runs to not remove the previous "last" checkpoint ([#11481](https://github.com/PyTorchLightning/pytorch-lightning/pull/11481))
- Fixed bug where the path for best checkpoints was not getting saved correctly when no metric was monitored which caused newer runs to not use the best checkpoint ([#11481](https://github.com/PyTorchLightning/pytorch-lightning/pull/11481))


- Fixed an `AttributeError` when calling `save_hyperparameters` and no parameters need saving ([#11827](https://github.com/PyTorchLightning/pytorch-lightning/pull/11827))


- Fixed environment variable priority for global rank determination ([#11406](https://github.com/PyTorchLightning/pytorch-lightning/pull/11406))


## [1.5.9] - 2022-01-20

### Fixed

- Pinned sphinx-autodoc-typehints with <v1.15 ([#11400](https://github.com/PyTorchLightning/pytorch-lightning/pull/11400))
- Skipped testing with PyTorch 1.7 and Python 3.9 on Ubuntu ([#11217](https://github.com/PyTorchLightning/pytorch-lightning/pull/11217))
- Fixed type promotion when tensors of higher category than float are logged ([#11401](https://github.com/PyTorchLightning/pytorch-lightning/pull/11401))
- Fixed the format of the configuration saved automatically by the CLI's `SaveConfigCallback` ([#11532](https://github.com/PyTorchLightning/pytorch-lightning/pull/11532))

### Changed
- Changed `LSFEnvironment` to use `LSB_DJOB_RANKFILE` environment variable instead of `LSB_HOSTS` for determining node rank and main address ([#10825](https://github.com/PyTorchLightning/pytorch-lightning/pull/10825))
- Disabled sampler replacement when using `IterableDataset` ([#11507](https://github.com/PyTorchLightning/pytorch-lightning/pull/11507))


- Disable loading dataloades if corresponding `limit_batches=0` ([#11576](https://github.com/PyTorchLightning/pytorch-lightning/pull/11576))


## [1.5.8] - 2022-01-05

### Fixed

- Fixed `LightningCLI` race condition while saving the config ([#11199](https://github.com/PyTorchLightning/pytorch-lightning/pull/11199))
- Fixed the default value used with `log(reduce_fx=min|max)` ([#11310](https://github.com/PyTorchLightning/pytorch-lightning/pull/11310))
- Fixed data fetcher selection ([#11294](https://github.com/PyTorchLightning/pytorch-lightning/pull/11294))
- Fixed a race condition that could result in incorrect (zero) values being observed in prediction writer callbacks ([#11288](https://github.com/PyTorchLightning/pytorch-lightning/pull/11288))
- Fixed dataloaders not getting reloaded the correct amount of times when setting `reload_dataloaders_every_n_epochs` and `check_val_every_n_epoch` ([#10948](https://github.com/PyTorchLightning/pytorch-lightning/pull/10948))
- Fixed deepspeed strategy not restoring the lr-scheduler states when lr-scheduler(s) are configured through `LightningModule.configure_optimizer` ([#11322](https://github.com/PyTorchLightning/pytorch-lightning/pull/11322))


## [1.5.7] - 2021-12-21

### Fixed

- Fixed `NeptuneLogger` when using DDP ([#11030](https://github.com/PyTorchLightning/pytorch-lightning/pull/11030))
- Fixed a bug to disable logging hyperparameters in logger if there are no hparams ([#11105](https://github.com/PyTorchLightning/pytorch-lightning/issues/11105))
- Avoid the deprecated `onnx.export(example_outputs=...)` in torch 1.10 ([#11116](https://github.com/PyTorchLightning/pytorch-lightning/pull/11116))
- Fixed an issue when torch-scripting a `LightningModule` after training with `Trainer(sync_batchnorm=True)` ([#11078](https://github.com/PyTorchLightning/pytorch-lightning/pull/11078))
- Fixed an `AttributeError` occurring when using a `CombinedLoader` (multiple dataloaders) for prediction ([#11111](https://github.com/PyTorchLightning/pytorch-lightning/pull/11111))
- Fixed bug where `Trainer(track_grad_norm=..., logger=False)` would fail ([#11114](https://github.com/PyTorchLightning/pytorch-lightning/pull/11114))
- Fixed an incorrect warning being produced by the model summary when using `bf16` precision on CPU ([#11161](https://github.com/PyTorchLightning/pytorch-lightning/pull/11161))

### Changed

- DeepSpeed does not require lightning module zero 3 partitioning ([#10655](https://github.com/PyTorchLightning/pytorch-lightning/pull/10655))
- The `ModelCheckpoint` callback now saves and restores attributes `best_k_models`, `kth_best_model_path`, `kth_value`, and `last_model_path` ([#10995](https://github.com/PyTorchLightning/pytorch-lightning/pull/10995))


## [1.5.6] - 2021-12-15

### Fixed

- Fixed a bug where the DeepSpeedPlugin arguments `cpu_checkpointing` and `contiguous_memory_optimization` were not being forwarded to deepspeed correctly ([#10874](https://github.com/PyTorchLightning/pytorch-lightning/issues/10874))
- Fixed an issue with `NeptuneLogger` causing checkpoints to be uploaded with a duplicated file extension ([#11015](https://github.com/PyTorchLightning/pytorch-lightning/issues/11015))
- Fixed support for logging within callbacks returned from `LightningModule` ([#10991](https://github.com/PyTorchLightning/pytorch-lightning/pull/10991))
- Fixed running sanity check with `RichProgressBar` ([#10913](https://github.com/PyTorchLightning/pytorch-lightning/pull/10913))
- Fixed support for `CombinedLoader` while checking for warning raised with eval dataloaders ([#10994](https://github.com/PyTorchLightning/pytorch-lightning/pull/10994))
- The TQDM progress bar now correctly shows the `on_epoch` logged values on train epoch end ([#11069](https://github.com/PyTorchLightning/pytorch-lightning/pull/11069))
- Fixed bug where the TQDM updated the training progress bar during `trainer.validate` ([#11069](https://github.com/PyTorchLightning/pytorch-lightning/pull/11069))


## [1.5.5] - 2021-12-07

### Fixed

- Disabled batch_size extraction for torchmetric instances because they accumulate the metrics internally ([#10815](https://github.com/PyTorchLightning/pytorch-lightning/pull/10815))
- Fixed an issue with `SignalConnector` not restoring the default signal handlers on teardown when running on SLURM or with fault-tolerant training enabled ([#10611](https://github.com/PyTorchLightning/pytorch-lightning/pull/10611))
- Fixed `SignalConnector._has_already_handler` check for callable type ([#10483](https://github.com/PyTorchLightning/pytorch-lightning/pull/10483))
- Fixed an issue to return the results for each dataloader separately instead of duplicating them for each ([#10810](https://github.com/PyTorchLightning/pytorch-lightning/pull/10810))
- Improved exception message if `rich` version is less than `10.2.2` ([#10839](https://github.com/PyTorchLightning/pytorch-lightning/pull/10839))
- Fixed uploading best model checkpoint in NeptuneLogger ([#10369](https://github.com/PyTorchLightning/pytorch-lightning/pull/10369))
- Fixed early schedule reset logic in PyTorch profiler that was causing data leak ([#10837](https://github.com/PyTorchLightning/pytorch-lightning/pull/10837))
- Fixed a bug that caused incorrect batch indices to be passed to the `BasePredictionWriter` hooks when using a dataloader with `num_workers > 0` ([#10870](https://github.com/PyTorchLightning/pytorch-lightning/pull/10870))
- Fixed an issue with item assignment on the logger on rank > 0 for those who support it ([#10917](https://github.com/PyTorchLightning/pytorch-lightning/pull/10917))
- Fixed importing `torch_xla.debug` for `torch-xla<1.8` ([#10836](https://github.com/PyTorchLightning/pytorch-lightning/pull/10836))
- Fixed an issue with `DDPSpawnPlugin` and related plugins leaving a temporary checkpoint behind ([#10934](https://github.com/PyTorchLightning/pytorch-lightning/pull/10934))
- Fixed a `TypeError` occurring in the `SingalConnector.teardown()` method ([#10961](https://github.com/PyTorchLightning/pytorch-lightning/pull/10961))


## [1.5.4] - 2021-11-30

### Fixed

- Fixed support for `--key.help=class` with the `LightningCLI` ([#10767](https://github.com/PyTorchLightning/pytorch-lightning/pull/10767))
- Fixed `_compare_version` for python packages ([#10762](https://github.com/PyTorchLightning/pytorch-lightning/pull/10762))
- Fixed TensorBoardLogger `SummaryWriter` not close before spawning the processes ([#10777](https://github.com/PyTorchLightning/pytorch-lightning/pull/10777))
- Fixed a consolidation error in Lite when attempting to save the state dict of a sharded optimizer ([#10746](https://github.com/PyTorchLightning/pytorch-lightning/pull/10746))
- Fixed the default logging level for batch hooks associated with training from `on_step=False, on_epoch=True` to `on_step=True, on_epoch=False` ([#10756](https://github.com/PyTorchLightning/pytorch-lightning/pull/10756))

### Removed

- Removed PyTorch 1.6 support ([#10367](https://github.com/PyTorchLightning/pytorch-lightning/pull/10367), [#10738](https://github.com/PyTorchLightning/pytorch-lightning/pull/10738))


## [1.5.3] - 2021-11-24

### Fixed

- Fixed `ShardedTensor` state dict hook registration to check if torch distributed is available ([#10621](https://github.com/PyTorchLightning/pytorch-lightning/pull/10621))
- Fixed an issue with `self.log` not respecting a tensor's `dtype` when applying computations ([#10076](https://github.com/PyTorchLightning/pytorch-lightning/pull/10076))
- Fixed LigtningLite `_wrap_init` popping unexisting keys from DataLoader signature parameters ([#10613](https://github.com/PyTorchLightning/pytorch-lightning/pull/10613))
- Fixed signals being registered within threads ([#10610](https://github.com/PyTorchLightning/pytorch-lightning/pull/10610))
- Fixed an issue that caused Lightning to extract the batch size even though it was set by the user in `LightningModule.log` ([#10408](https://github.com/PyTorchLightning/pytorch-lightning/pull/10408))
- Fixed `Trainer(move_metrics_to_cpu=True)` not moving the evaluation logged results to CPU ([#10631](https://github.com/PyTorchLightning/pytorch-lightning/pull/10631))
- Fixed the `{validation,test}_step` outputs getting moved to CPU with `Trainer(move_metrics_to_cpu=True)` ([#10631](https://github.com/PyTorchLightning/pytorch-lightning/pull/10631))
- Fixed an issue with collecting logged test results with multiple dataloaders ([#10522](https://github.com/PyTorchLightning/pytorch-lightning/pull/10522))


## [1.5.2] - 2021-11-16

### Fixed

- Fixed `CombinedLoader` and `max_size_cycle` didn't receive a `DistributedSampler` ([#10374](https://github.com/PyTorchLightning/pytorch-lightning/issues/10374))
- Fixed an issue where class or init-only variables of dataclasses were passed to the dataclass constructor in `utilities.apply_to_collection` ([#9702](https://github.com/PyTorchLightning/pytorch-lightning/issues/9702))
- Fixed `isinstance` not working with `init_meta_context`, materialized model not being moved to the device ([#10493](https://github.com/PyTorchLightning/metrics/pull/10493))
- Fixed an issue that prevented the Trainer to shutdown workers when execution is interrupted due to failure([#10463](https://github.com/PyTorchLightning/pytorch-lightning/issues/10463))
- Squeeze the early stopping monitor to remove empty tensor dimensions ([#10461](https://github.com/PyTorchLightning/pytorch-lightning/issues/10461))
- Fixed sampler replacement logic with `overfit_batches` to only replace the sample when `SequentialSampler` is not used ([#10486](https://github.com/PyTorchLightning/pytorch-lightning/issues/10486))
- Fixed scripting causing false positive deprecation warnings ([#10470](https://github.com/PyTorchLightning/pytorch-lightning/pull/10470), [#10555](https://github.com/PyTorchLightning/pytorch-lightning/pull/10555))
- Do not fail if batch size could not be inferred for logging when using DeepSpeed ([#10438](https://github.com/PyTorchLightning/pytorch-lightning/issues/10438))
- Fixed propagation of device and dtype information to submodules of LightningLite when they inherit from `DeviceDtypeModuleMixin` ([#10559](https://github.com/PyTorchLightning/pytorch-lightning/issues/10559))


## [1.5.1] - 2021-11-09

### Fixed

- Fixed `apply_to_collection(defaultdict)` ([#10316](https://github.com/PyTorchLightning/pytorch-lightning/issues/10316))
- Fixed failure when `DataLoader(batch_size=None)` is passed ([#10345](https://github.com/PyTorchLightning/pytorch-lightning/issues/10345))
- Fixed interception of `__init__` arguments for sub-classed DataLoader re-instantiation in Lite ([#10334](https://github.com/PyTorchLightning/pytorch-lightning/issues/10334))
- Fixed issue with pickling `CSVLogger` after a call to `CSVLogger.save` ([#10388](https://github.com/PyTorchLightning/pytorch-lightning/pull/10388))
- Fixed an import error being caused by `PostLocalSGD` when `torch.distributed` not available ([#10359](https://github.com/PyTorchLightning/pytorch-lightning/pull/10359))
- Fixed the logging with `on_step=True` in epoch-level hooks causing unintended side-effects. Logging with `on_step=True` in epoch-level hooks will now correctly raise an error ([#10409](https://github.com/PyTorchLightning/pytorch-lightning/pull/10409))
- Fixed deadlocks for distributed training with `RichProgressBar` ([#10428](https://github.com/PyTorchLightning/pytorch-lightning/pull/10428))
- Fixed an issue where the model wrapper in Lite converted non-floating point tensors to float ([#10429](https://github.com/PyTorchLightning/pytorch-lightning/pull/10429))
- Fixed an issue with inferring the dataset type in fault-tolerant training ([#10432](https://github.com/PyTorchLightning/pytorch-lightning/pull/10432))
- Fixed dataloader workers with `persistent_workers` being deleted on every iteration ([#10434](https://github.com/PyTorchLightning/pytorch-lightning/pull/10434))


## [1.5.0] - 2021-11-02

### Added

- Added support for monitoring the learning rate without schedulers in `LearningRateMonitor` ([#9786](https://github.com/PyTorchLightning/pytorch-lightning/issues/9786))
- Added registration of `ShardedTensor` state dict hooks in `LightningModule.__init__` if the PyTorch version supports `ShardedTensor` ([#8944](https://github.com/PyTorchLightning/pytorch-lightning/pull/8944))
- Added error handling including calling of `on_keyboard_interrupt()` and `on_exception()` for all entrypoints (fit, validate, test, predict) ([#8819](https://github.com/PyTorchLightning/pytorch-lightning/pull/8819))
- Added a flavor of `training_step` that takes `dataloader_iter` as an argument ([#8807](https://github.com/PyTorchLightning/pytorch-lightning/pull/8807))
- Added a `state_key` property to the `Callback` base class ([#6886](https://github.com/PyTorchLightning/pytorch-lightning/pull/6886))
- Added progress tracking to loops:
    * Integrated `TrainingEpochLoop.total_batch_idx` ([#8598](https://github.com/PyTorchLightning/pytorch-lightning/pull/8598))
    * Added `BatchProgress` and integrated `TrainingEpochLoop.is_last_batch` ([#9657](https://github.com/PyTorchLightning/pytorch-lightning/pull/9657))
    * Avoid optional `Tracker` attributes ([#9320](https://github.com/PyTorchLightning/pytorch-lightning/pull/9320))
    * Reset `current` progress counters when restarting an epoch loop that had already finished ([#9371](https://github.com/PyTorchLightning/pytorch-lightning/pull/9371))
    * Call `reset_on_restart` in the loop's `reset` hook instead of when loading a checkpoint ([#9561](https://github.com/PyTorchLightning/pytorch-lightning/pull/9561))
    * Use `completed` over `processed` in `reset_on_restart` ([#9656](https://github.com/PyTorchLightning/pytorch-lightning/pull/9656))
    * Renamed `reset_on_epoch` to `reset_on_run` ([#9658](https://github.com/PyTorchLightning/pytorch-lightning/pull/9658))
- Added `batch_size` and `rank_zero_only` arguments for `log_dict` to match `log` ([#8628](https://github.com/PyTorchLightning/pytorch-lightning/pull/8628))
- Added a check for unique GPU ids ([#8666](https://github.com/PyTorchLightning/pytorch-lightning/pull/8666))
- Added `ResultCollection` state_dict to the Loop `state_dict` and added support for distributed reload ([#8641](https://github.com/PyTorchLightning/pytorch-lightning/pull/8641))
- Added DeepSpeed collate checkpoint utility function ([#8701](https://github.com/PyTorchLightning/pytorch-lightning/pull/8701))
- Added a `handles_accumulate_grad_batches` property to the training type plugins ([#8856](https://github.com/PyTorchLightning/pytorch-lightning/pull/8856))
- Added a warning to `WandbLogger` when reusing a wandb run ([#8714](https://github.com/PyTorchLightning/pytorch-lightning/pull/8714))
- Added `log_graph` argument for `watch` method of `WandbLogger` ([#8662](https://github.com/PyTorchLightning/pytorch-lightning/pull/8662))
- `LightningCLI` additions:
  * Added `LightningCLI(run=False|True)` to choose whether to run a `Trainer` subcommand ([#8751](https://github.com/PyTorchLightning/pytorch-lightning/pull/8751))
  * Added support to call any trainer function from the `LightningCLI` via subcommands ([#7508](https://github.com/PyTorchLightning/pytorch-lightning/pull/7508))
  * Allow easy trainer re-instantiation ([#7508](https://github.com/PyTorchLightning/pytorch-lightning/pull/9241))
  * Automatically register all optimizers and learning rate schedulers ([#9565](https://github.com/PyTorchLightning/pytorch-lightning/pull/9565))
  * Allow registering custom optimizers and learning rate schedulers without subclassing the CLI ([#9565](https://github.com/PyTorchLightning/pytorch-lightning/pull/9565))
  * Support shorthand notation to instantiate optimizers and learning rate schedulers ([#9565](https://github.com/PyTorchLightning/pytorch-lightning/pull/9565))
  * Support passing lists of callbacks via command line ([#8815](https://github.com/PyTorchLightning/pytorch-lightning/pull/8815))
  * Support shorthand notation to instantiate models ([#9588](https://github.com/PyTorchLightning/pytorch-lightning/pull/9588))
  * Support shorthand notation to instantiate datamodules ([#10011](https://github.com/PyTorchLightning/pytorch-lightning/pull/10011))
  * Added `multifile` option to `LightningCLI` to enable/disable config saving to preserve multiple files structure ([#9073](https://github.com/PyTorchLightning/pytorch-lightning/pull/9073))
- Fault-tolerant training:
    * Added `FastForwardSampler` and `CaptureIterableDataset` injection to data loading utilities ([#8366](https://github.com/PyTorchLightning/pytorch-lightning/pull/8366))
    * Added `DataFetcher` to control fetching flow ([#8890](https://github.com/PyTorchLightning/pytorch-lightning/pull/8890))
    * Added `SharedCycleIteratorState` to prevent infinite loop ([#8889](https://github.com/PyTorchLightning/pytorch-lightning/pull/8889))
    * Added `CaptureMapDataset` for state management in map-style datasets ([#8891](https://github.com/PyTorchLightning/pytorch-lightning/pull/8891))
    * Added Fault Tolerant Training to `DataFetcher` ([#8891](https://github.com/PyTorchLightning/pytorch-lightning/pull/8891))
    * Replaced old prefetch iterator with new `DataFetcher` in training loop ([#8953](https://github.com/PyTorchLightning/pytorch-lightning/pull/8953))
    * Added partial support for global random state fault-tolerance in map-style datasets ([#8950](https://github.com/PyTorchLightning/pytorch-lightning/pull/8950))
    * Converted state to tuple explicitly when setting Python random state ([#9401](https://github.com/PyTorchLightning/pytorch-lightning/pull/9401))
    * Added support for restarting an optimizer loop (multiple optimizers) ([#9537](https://github.com/PyTorchLightning/pytorch-lightning/pull/9537))
    * Added support for restarting within Evaluation Loop ([#9563](https://github.com/PyTorchLightning/pytorch-lightning/pull/9563))
    * Added mechanism to detect that a signal has been sent so the Trainer can gracefully exit ([#9566](https://github.com/PyTorchLightning/pytorch-lightning/pull/9566))
    * Added support for skipping ahead to validation during the auto-restart of fitting ([#9681](https://github.com/PyTorchLightning/pytorch-lightning/pull/9681))
    * Added support for auto-restart if a fault-tolerant checkpoint is available ([#9722](https://github.com/PyTorchLightning/pytorch-lightning/pull/9722))
- Checkpoint saving and loading extensibility:
  * Added `CheckpointIO` plugin to expose checkpoint IO from training type plugin ([#8743](https://github.com/PyTorchLightning/pytorch-lightning/pull/8743))
  * Refactored `CheckpointConnector` to offload validation logic to the `CheckpointIO` plugin ([#9045](https://github.com/PyTorchLightning/pytorch-lightning/pull/9045))
  * Added `remove_checkpoint` to `CheckpointIO` plugin by moving the responsibility out of the `ModelCheckpoint` callback ([#9373](https://github.com/PyTorchLightning/pytorch-lightning/pull/9373))
  * Added `XLACheckpointIO` plugin ([#9972](https://github.com/PyTorchLightning/pytorch-lightning/pull/9972))
- Loop customization:
    * Added `Closure` and `AbstractClosure` classes ([#8642](https://github.com/PyTorchLightning/pytorch-lightning/pull/8642))
    * Refactored `TrainingBatchLoop` and extracted `OptimizerLoop`, splitting off automatic optimization into its own loop ([#9191](https://github.com/PyTorchLightning/pytorch-lightning/pull/9191))
    * Removed `TrainingBatchLoop.backward()`; manual optimization now calls directly into `Accelerator.backward()` and automatic optimization handles backward in new `OptimizerLoop` ([#9265](https://github.com/PyTorchLightning/pytorch-lightning/pull/9265))
    * Extracted `ManualOptimization` logic from `TrainingBatchLoop` into its own separate loop class ([#9266](https://github.com/PyTorchLightning/pytorch-lightning/pull/9266))
    * Added `OutputResult` and `ManualResult` classes ([#9437](https://github.com/PyTorchLightning/pytorch-lightning/pull/9437), [#9424](https://github.com/PyTorchLightning/pytorch-lightning/pull/9424))
    * Marked `OptimizerLoop.backward` as protected ([#9514](https://github.com/PyTorchLightning/pytorch-lightning/pull/9514))
    * Marked `FitLoop.should_accumulate` as protected ([#9515](https://github.com/PyTorchLightning/pytorch-lightning/pull/9515))
    * Marked several methods in `PredictionLoop` as protected: `on_predict_start`, `on_predict_epoch_end`, `on_predict_end`, `on_predict_model_eval` ([#9516](https://github.com/PyTorchLightning/pytorch-lightning/pull/9516))
    * Marked several methods in `EvaluationLoop` as protected: `get_max_batches`, `on_evaluation_model_eval`, `on_evaluation_model_train`, `on_evaluation_start`, `on_evaluation_epoch_start`, `on_evaluation_epoch_end`, `on_evaluation_end`, `reload_evaluation_dataloaders` ([#9516](https://github.com/PyTorchLightning/pytorch-lightning/pull/9516))
    * Marked several methods in `EvaluationEpochLoop` as protected: `on_evaluation_batch_start`, `evaluation_step`, `evaluation_step_end` ([#9516](https://github.com/PyTorchLightning/pytorch-lightning/pull/9516))
    * Added `yielding_training_step` example ([#9983](https://github.com/PyTorchLightning/pytorch-lightning/pull/9983))
- Added support for saving and loading state of multiple callbacks of the same type ([#7187](https://github.com/PyTorchLightning/pytorch-lightning/pull/7187))
- Added DeepSpeed Stage 1 support ([#8974](https://github.com/PyTorchLightning/pytorch-lightning/pull/8974))
- Added `Python dataclass` support for `LightningDataModule` ([#8272](https://github.com/PyTorchLightning/pytorch-lightning/issues/8272))
- Added sanitization of tensors when they get logged as hyperparameters in `TensorBoardLogger` ([#9031](https://github.com/PyTorchLightning/pytorch-lightning/pull/9031))
- Added `InterBatchParallelDataFetcher` ([#9020](https://github.com/PyTorchLightning/pytorch-lightning/pull/9020))
- Added `DataLoaderIterDataFetcher` ([#9020](https://github.com/PyTorchLightning/pytorch-lightning/pull/9020))
- Added `DataFetcher` within `Fit / Evaluation` Loop  ([#9047](https://github.com/PyTorchLightning/pytorch-lightning/pull/9047))
- Added a friendly error message when DDP attempts to spawn new distributed processes with rank > 0 ([#9005](https://github.com/PyTorchLightning/pytorch-lightning/pull/9005))
- Added Rich integration:
    * Added Rich progress bar ([#8929](https://github.com/PyTorchLightning/pytorch-lightning/pull/8929), [#9559](https://github.com/PyTorchLightning/pytorch-lightning/pull/9559))
    * Added Support for iterable datasets ([#9734](https://github.com/PyTorchLightning/pytorch-lightning/pull/9734))
    * Added `RichModelSummary` callback ([#9546](https://github.com/PyTorchLightning/pytorch-lightning/pull/9546))
    * Added `configure_columns` method to `RichProgressBar` ([#10288](https://github.com/PyTorchLightning/pytorch-lightning/pull/10288))
    * Added `leave` argument to `RichProgressBar` ([#10301](https://github.com/PyTorchLightning/pytorch-lightning/pull/10301))
- Added input validation logic for precision ([#9080](https://github.com/PyTorchLightning/pytorch-lightning/pull/9080))
- Added support for CPU AMP autocast ([#9084](https://github.com/PyTorchLightning/pytorch-lightning/pull/9084))
- Added `on_exception` callback hook ([#9183](https://github.com/PyTorchLightning/pytorch-lightning/pull/9183))
- Added a warning to DeepSpeed when inferring batch size ([#9221](https://github.com/PyTorchLightning/pytorch-lightning/pull/9221))
- Added `ModelSummary` callback ([#9344](https://github.com/PyTorchLightning/pytorch-lightning/pull/9344))
- Added `log_images`, `log_text` and `log_table` to `WandbLogger` ([#9545](https://github.com/PyTorchLightning/pytorch-lightning/pull/9545))
- Added `PL_RECONCILE_PROCESS` environment variable to enable process reconciliation regardless of cluster environment settings ([#9389](https://github.com/PyTorchLightning/pytorch-lightning/pull/9389))
- Added `get_device_stats` to the Accelerator interface and added its implementation for GPU and TPU ([#9586](https://github.com/PyTorchLightning/pytorch-lightning/pull/9586))
- Added a warning when an unknown key is encountered in the optimizer configuration, and when `OneCycleLR` is used with `"interval": "epoch"` ([#9666](https://github.com/PyTorchLightning/pytorch-lightning/pull/9666))
- Added `DeviceStatsMonitor` callback ([#9712](https://github.com/PyTorchLightning/pytorch-lightning/pull/9712))
- Added `enable_progress_bar` to the Trainer constructor ([#9664](https://github.com/PyTorchLightning/pytorch-lightning/pull/9664))
- Added `pl_legacy_patch` load utility for loading old checkpoints that have pickled legacy Lightning attributes ([#9166](https://github.com/PyTorchLightning/pytorch-lightning/pull/9166))
- Added support for `torch.use_deterministic_algorithms` ([#9121](https://github.com/PyTorchLightning/pytorch-lightning/pull/9121))
- Added automatic parameters tying for TPUs ([#9525](https://github.com/PyTorchLightning/pytorch-lightning/pull/9525))
- Added support for `torch.autograd.set_detect_anomaly` through `Trainer` constructor argument `detect_anomaly` ([#9848](https://github.com/PyTorchLightning/pytorch-lightning/pull/9848))
- Added `enable_model_summary` flag to Trainer ([#9699](https://github.com/PyTorchLightning/pytorch-lightning/pull/9699))
- Added `strategy` argument to Trainer ([#8597](https://github.com/PyTorchLightning/pytorch-lightning/pull/8597))
- Added `init_meta_context`, `materialize_module` utilities ([#9920](https://github.com/PyTorchLightning/pytorch-lightning/pull/9920))
- Added `TPUPrecisionPlugin` ([#10020](https://github.com/PyTorchLightning/pytorch-lightning/pull/#10020))
- Added `torch.bfloat16` support:
  * Added bfloat16 support for Lightning Trainer ([#9049](https://github.com/PyTorchLightning/pytorch-lightning/pull/9049))
  * Renamed `TPUHalfPrecisionPlugin` to `TPUBf16PrecisionPlugin` ([#10026](https://github.com/PyTorchLightning/pytorch-lightning/pull/10026))
  * Default to `precision=bf16` on CPU when `precision=16` is passed ([#10033](https://github.com/PyTorchLightning/pytorch-lightning/pull/10033))
  * Added support for `torch.autocast` ([#10053](https://github.com/PyTorchLightning/pytorch-lightning/pull/10053))
- Added `kfold` example for loop customization ([#9965](https://github.com/PyTorchLightning/pytorch-lightning/pull/9965))
- LightningLite:
    * Added `PrecisionPlugin.forward_context`, making it the default implementation for all `{train,val,test,predict}_step_context()` methods ([#9988](https://github.com/PyTorchLightning/pytorch-lightning/pull/9988))
    * Added `DDPSpawnPlugin.spawn()` for spawning new processes of a given function ([#10018](https://github.com/PyTorchLightning/pytorch-lightning/pull/10018), [#10022](https://github.com/PyTorchLightning/pytorch-lightning/pull/10022))
    * Added `TrainingTypePlugin.{_setup_model, _setup_optimizer}` methods ([#9994](https://github.com/PyTorchLightning/pytorch-lightning/pull/9994), [#10064](https://github.com/PyTorchLightning/pytorch-lightning/pull/10064))
    * Implemented `DataParallelPlugin._setup_model` ([#10010](https://github.com/PyTorchLightning/pytorch-lightning/pull/10010))
    * Implemented `DeepSpeedPlugin._setup_model_and_optimizers` ([#10009](https://github.com/PyTorchLightning/pytorch-lightning/pull/10009), [#10064](https://github.com/PyTorchLightning/pytorch-lightning/pull/10064))
    * Implemented `{DDPShardedPlugin,DDPShardedSpawnPlugin}._setup_model_and_optimizers` ([#10028](https://github.com/PyTorchLightning/pytorch-lightning/pull/10028), [#10064](https://github.com/PyTorchLightning/pytorch-lightning/pull/10064))
    * Added optional `model` argument to the `optimizer_step` methods in accelerators and plugins ([#10023](https://github.com/PyTorchLightning/pytorch-lightning/pull/10023))
    * Updated precision attributes in `DeepSpeedPlugin` ([#10164](https://github.com/PyTorchLightning/pytorch-lightning/pull/10164))
    * Added the ability to return a result from rank 0 in `DDPSpawnPlugin.spawn` ([#10162](https://github.com/PyTorchLightning/pytorch-lightning/pull/10162))
    * Added `pytorch_lightning.lite` package ([#10175](https://github.com/PyTorchLightning/pytorch-lightning/pull/10175))
    * Added `LightningLite` documentation ([#10043](https://github.com/PyTorchLightning/pytorch-lightning/pull/10043))
    * Added `LightningLite` examples ([#9987](https://github.com/PyTorchLightning/pytorch-lightning/pull/9987))
    * Make the `_LiteDataLoader` an iterator and add supports for custom dataloader ([#10279](https://github.com/PyTorchLightning/pytorch-lightning/pull/10279))
- Added `use_omegaconf` argument to `save_hparams_to_yaml` plugin ([#9170](https://github.com/PyTorchLightning/pytorch-lightning/pull/9170))
- Added `ckpt_path` argument for `Trainer.fit()` ([#10061](https://github.com/PyTorchLightning/pytorch-lightning/pull/10061))
- Added `auto_device_count` method to `Accelerators` ([#10222](https://github.com/PyTorchLightning/pytorch-lightning/pull/10222))
- Added support for `devices="auto"` ([#10264](https://github.com/PyTorchLightning/pytorch-lightning/pull/10264))
- Added a `filename` argument in `ModelCheckpoint.format_checkpoint_name` ([#9818](https://github.com/PyTorchLightning/pytorch-lightning/pull/9818))
- Added support for empty `gpus` list to run on CPU ([#10246](https://github.com/PyTorchLightning/pytorch-lightning/pull/10246))
- Added a warning if multiple batch sizes are found from ambiguous batch ([#10247](https://github.com/PyTorchLightning/pytorch-lightning/pull/10247))

### Changed

- Trainer now raises a `MisconfigurationException` when its methods are called with `ckpt_path="best"` but a checkpoint callback isn't configured ([#9841](https://github.com/PyTorchLightning/pytorch-lightning/pull/9841))
- Setting `Trainer(accelerator="ddp_cpu")` now does not spawn a subprocess if `num_processes` is kept `1` along with `num_nodes > 1` ([#9603](https://github.com/PyTorchLightning/pytorch-lightning/pull/9603))
- Module imports are now catching `ModuleNotFoundError` instead of `ImportError` ([#9867](https://github.com/PyTorchLightning/pytorch-lightning/pull/9867))
- `pytorch_lightning.loggers.neptune.NeptuneLogger` is now consistent with the new [neptune-client](https://github.com/neptune-ai/neptune-client) API; the old [neptune-client](https://github.com/neptune-ai/neptune-client) API is supported by `NeptuneClient` from the [neptune-contrib](https://github.com/neptune-ai/neptune-contrib) repo ([#6867](https://github.com/PyTorchLightning/pytorch-lightning/pull/6867))
- Parsing of `enums` type hyperparameters to be saved in the `haprams.yaml` file by TensorBoard and CSV loggers has been fixed and made in line with how OmegaConf parses it ([#9170](https://github.com/PyTorchLightning/pytorch-lightning/pull/9170))
- Parsing of the `gpus` Trainer argument has changed: `gpus="n"` (str) no longer selects the GPU index n and instead selects the first n devices ([#8770](https://github.com/PyTorchLightning/pytorch-lightning/pull/8770))
- `iteration_count` and other index attributes in the loops has been replaced with progress dataclasses ([#8477](https://github.com/PyTorchLightning/pytorch-lightning/pull/8477))
- The `trainer.lightning_module` reference is now properly set at the very beginning of a run ([#8536](https://github.com/PyTorchLightning/pytorch-lightning/pull/8536))
- The model weights now get loaded in all cases when the checkpoint path gets provided in validate/test/predict, regardless of whether the model instance is provided or not ([#8352](https://github.com/PyTorchLightning/pytorch-lightning/pull/8352))
- The `Trainer` functions `reset_{train,val,test,predict}_dataloader`, `reset_train_val_dataloaders`, and `request_dataloader` `model` argument is now optional ([#8536](https://github.com/PyTorchLightning/pytorch-lightning/pull/8536))
- Saved checkpoints will no longer use the type of a `Callback` as the key to avoid issues with unpickling ([#6886](https://github.com/PyTorchLightning/pytorch-lightning/pull/6886))
- Improved string conversion for `ResultCollection` ([#8622](https://github.com/PyTorchLightning/pytorch-lightning/pull/8622))
- `LightningCLI` changes:
    * `LightningCLI.init_parser` now returns the parser instance ([#8721](https://github.com/PyTorchLightning/pytorch-lightning/pull/8721))
    * `LightningCLI.add_core_arguments_to_parser`, `LightningCLI.parse_arguments` now take a `parser` argument ([#8721](https://github.com/PyTorchLightning/pytorch-lightning/pull/8721))
    * `LightningCLI.instantiate_trainer` now takes a config and a list of callbacks ([#8721](https://github.com/PyTorchLightning/pytorch-lightning/pull/8721))
    * Split `LightningCLI.add_core_arguments_to_parser` into `LightningCLI.add_default_arguments_to_parser` + `LightningCLI.add_core_arguments_to_parser` ([#8721](https://github.com/PyTorchLightning/pytorch-lightning/pull/8721))
- The accelerator and training type plugin `setup` hooks no longer have a `model` argument ([#8536](https://github.com/PyTorchLightning/pytorch-lightning/pull/8536))
- The accelerator and training type plugin `update_global_step` hook has been removed ([#8856](https://github.com/PyTorchLightning/pytorch-lightning/pull/8856))
- The coverage of `self.log`-ing in any `LightningModule` or `Callback` hook has been improved ([#8498](https://github.com/PyTorchLightning/pytorch-lightning/pull/8498))
- `self.log`-ing without a `Trainer` reference now raises a warning instead of an exception ([#9733](https://github.com/PyTorchLightning/pytorch-lightning/pull/9733))
- Removed restrictions in the Trainer that loggers can only log from rank 0; the existing logger behavior has not changed ([#8608](https://github.com/PyTorchLightning/pytorch-lightning/pull/8608))
- `Trainer.request_dataloader` now takes a `RunningStage` enum instance ([#8858](https://github.com/PyTorchLightning/pytorch-lightning/pull/8858))
- Changed `rank_zero_warn` to `NotImplementedError` in the `{train, val, test, predict}_dataloader` hooks that `Lightning(Data)Module` uses ([#9161](https://github.com/PyTorchLightning/pytorch-lightning/pull/9161))
- Moved `block_ddp_sync_behaviour` out of `TrainingBatchLoop` to loop utilities ([#9192](https://github.com/PyTorchLightning/pytorch-lightning/pull/9192))
- Executing the `optimizer_closure` is now required when overriding the `optimizer_step` hook ([#9360](https://github.com/PyTorchLightning/pytorch-lightning/pull/9360))
- Changed logging of `LightningModule` and `LightningDataModule` hyperparameters to raise an exception only if there are colliding keys with different values ([#9496](https://github.com/PyTorchLightning/pytorch-lightning/pull/9496))
- `seed_everything` now fails when an invalid seed value is passed instead of selecting a random seed ([#8787](https://github.com/PyTorchLightning/pytorch-lightning/pull/8787))
- The Trainer now calls `TrainingTypePlugin` collective APIs directly instead of going through the Accelerator reference ([#9677](https://github.com/PyTorchLightning/pytorch-lightning/pull/9677), [#9901](https://github.com/PyTorchLightning/pytorch-lightning/pull/9901))
- The tuner now uses a unique filename to save a temporary checkpoint ([#9682](https://github.com/PyTorchLightning/pytorch-lightning/pull/9682))
- Changed `HorovodPlugin.all_gather` to return a `torch.Tensor` instead of a list ([#9696](https://github.com/PyTorchLightning/pytorch-lightning/pull/9696))
- Changed Trainer connectors to be protected attributes:
    * Configuration Validator ([#9779](https://github.com/PyTorchLightning/pytorch-lightning/pull/9779))
- The `current_epoch` and `global_step` attributes now get restored irrespective of the Trainer task ([#9413](https://github.com/PyTorchLightning/pytorch-lightning/pull/9413))
- Trainer now raises an exception when requesting `amp_level` with native `amp_backend` ([#9755](https://github.com/PyTorchLightning/pytorch-lightning/pull/9755))
- Update the logic to check for accumulation steps with deepspeed ([#9826](https://github.com/PyTorchLightning/pytorch-lightning/pull/9826))
- `pytorch_lightning.utilities.grads.grad_norm` now raises an exception if parameter `norm_type <= 0` ([#9765](https://github.com/PyTorchLightning/pytorch-lightning/pull/9765))
- Updated error message for interactive incompatible plugins ([#9896](https://github.com/PyTorchLightning/pytorch-lightning/pull/9896))
- Moved the `optimizer_step` and `clip_gradients` hook from the `Accelerator` and `TrainingTypePlugin` into the `PrecisionPlugin` ([#10143](https://github.com/PyTorchLightning/pytorch-lightning/pull/10143), [#10029](https://github.com/PyTorchLightning/pytorch-lightning/pull/10029))
- `NativeMixedPrecisionPlugin` and its subclasses now take an optional `GradScaler` instance ([#10055](https://github.com/PyTorchLightning/pytorch-lightning/pull/10055))
- Trainer is now raising a `MisconfigurationException` instead of a warning if `Trainer.{validate/test}` is missing required methods ([#10016](https://github.com/PyTorchLightning/pytorch-lightning/pull/10016))
- Changed default value of the `max_steps` Trainer argument from `None` to -1 ([#9460](https://github.com/PyTorchLightning/pytorch-lightning/pull/9460))
- LightningModule now raises an error when calling `log(on_step=False, on_epoch=False)` ([#10227](https://github.com/PyTorchLightning/pytorch-lightning/pull/10227))
- Quantization aware training observers are now disabled by default during validating/testing/predicting stages ([#8540](https://github.com/PyTorchLightning/pytorch-lightning/pull/8540))
- Raised `MisconfigurationException` when total length of `dataloader` across ranks is zero, and give warning when total length is non-zero, but only local rank length is zero. ([#9827](https://github.com/PyTorchLightning/pytorch-lightning/pull/9827))
- Changed the model size calculation using `ByteCounter` ([#10123](https://github.com/PyTorchLightning/pytorch-lightning/pull/10123))
- Enabled `on_load_checkpoint` for `LightningDataModule` for all `trainer_fn` ([#10238](https://github.com/PyTorchLightning/pytorch-lightning/pull/10238))
- Allowed separate config files for parameters with class type when LightningCLI is in `subclass_mode=False` ([#10286](https://github.com/PyTorchLightning/pytorch-lightning/pull/10286))

### Deprecated

- Deprecated Trainer argument `terminate_on_nan` in favor of `detect_anomaly`([#9175](https://github.com/PyTorchLightning/pytorch-lightning/pull/9175))
- Deprecated `Trainer.terminate_on_nan` public attribute access ([#9849](https://github.com/PyTorchLightning/pytorch-lightning/pull/9849))
- Deprecated `LightningModule.summarize()` in favor of `pytorch_lightning.utilities.model_summary.summarize()` ([#8513](https://github.com/PyTorchLightning/pytorch-lightning/pull/8513))
- Deprecated `LightningModule.model_size` ([#8343](https://github.com/PyTorchLightning/pytorch-lightning/pull/8343))
- Deprecated `DataModule` properties: `train_transforms`, `val_transforms`, `test_transforms`, `size`, `dims` ([#8851](https://github.com/PyTorchLightning/pytorch-lightning/pull/8851))
- Deprecated `add_to_queue`, `get_from_queue` from `LightningModule` in favor of corresponding methods in the `DDPSpawnPlugin` ([#9118](https://github.com/PyTorchLightning/pytorch-lightning/pull/9118))
- Deprecated `LightningModule.get_progress_bar_dict` and `Trainer.progress_bar_dict` in favor of `pytorch_lightning.callbacks.progress.base.get_standard_metrics` and `ProgressBarBase.get_metrics` ([#8985](https://github.com/PyTorchLightning/pytorch-lightning/pull/8985))
- Deprecated `prepare_data_per_node` flag on Trainer and set it as a property of `DataHooks`, accessible in the `LightningModule` and `LightningDataModule` ([#8958](https://github.com/PyTorchLightning/pytorch-lightning/pull/8958))
- Deprecated the `TestTubeLogger` ([#9065](https://github.com/PyTorchLightning/pytorch-lightning/pull/9065))
- Deprecated `on_{train/val/test/predict}_dataloader()` from `LightningModule` and `LightningDataModule` ([#9098](https://github.com/PyTorchLightning/pytorch-lightning/pull/9098))
- Deprecated `on_keyboard_interrupt` callback hook in favor of new `on_exception` hook ([#9260](https://github.com/PyTorchLightning/pytorch-lightning/pull/9260))
- Deprecated passing `process_position` to the `Trainer` constructor in favor of adding the `ProgressBar` callback with `process_position` directly to the list of callbacks ([#9222](https://github.com/PyTorchLightning/pytorch-lightning/pull/9222))
- Deprecated passing `flush_logs_every_n_steps` as a Trainer argument, instead pass it to the logger init if supported ([#9366](https://github.com/PyTorchLightning/pytorch-lightning/pull/9366))
- Deprecated `LightningLoggerBase.close`, `LoggerCollection.close` in favor of `LightningLoggerBase.finalize`, `LoggerCollection.finalize` ([#9422](https://github.com/PyTorchLightning/pytorch-lightning/pull/9422))
- Deprecated passing `progress_bar_refresh_rate` to the `Trainer` constructor in favor of adding the `ProgressBar` callback with `refresh_rate` directly to the list of callbacks, or passing `enable_progress_bar=False` to disable the progress bar ([#9616](https://github.com/PyTorchLightning/pytorch-lightning/pull/9616))
- Deprecated `LightningDistributed` and moved the broadcast logic to `DDPPlugin` and `DDPSpawnPlugin` directly ([#9691](https://github.com/PyTorchLightning/pytorch-lightning/pull/9691))
- Deprecated passing `stochastic_weight_avg` to the `Trainer` constructor in favor of adding the `StochasticWeightAveraging` callback directly to the list of callbacks ([#8989](https://github.com/PyTorchLightning/pytorch-lightning/pull/8989))
- Deprecated Accelerator collective API `barrier`, `broadcast`, and `all_gather` in favor of calling the `TrainingTypePlugin` collective API directly ([#9677](https://github.com/PyTorchLightning/pytorch-lightning/pull/9677))
- Deprecated `checkpoint_callback` from the `Trainer` constructor in favor of `enable_checkpointing` ([#9754](https://github.com/PyTorchLightning/pytorch-lightning/pull/9754))
- Deprecated the `LightningModule.on_post_move_to_device` method ([#9525](https://github.com/PyTorchLightning/pytorch-lightning/pull/9525))
- Deprecated `pytorch_lightning.core.decorators.parameter_validation` in favor of `pytorch_lightning.utilities.parameter_tying.set_shared_parameters` ([#9525](https://github.com/PyTorchLightning/pytorch-lightning/pull/9525))
- Deprecated passing `weights_summary` to the `Trainer` constructor in favor of adding the `ModelSummary` callback with `max_depth` directly to the list of callbacks ([#9699](https://github.com/PyTorchLightning/pytorch-lightning/pull/9699))
- Deprecated `log_gpu_memory`, `gpu_metrics`, and util funcs in favor of `DeviceStatsMonitor` callback ([#9921](https://github.com/PyTorchLightning/pytorch-lightning/pull/9921))
- Deprecated `GPUStatsMonitor` and `XLAStatsMonitor` in favor of `DeviceStatsMonitor` callback ([#9924](https://github.com/PyTorchLightning/pytorch-lightning/pull/9924))
- Deprecated setting `Trainer(max_steps=None)`; To turn off the limit, set `Trainer(max_steps=-1)` (default) ([#9460](https://github.com/PyTorchLightning/pytorch-lightning/pull/9460))
- Deprecated access to the `AcceleratorConnector.is_slurm_managing_tasks` attribute and marked it as protected ([#10101](https://github.com/PyTorchLightning/pytorch-lightning/pull/10101))
- Deprecated access to the `AcceleratorConnector.configure_slurm_ddp` method and marked it as protected ([#10101](https://github.com/PyTorchLightning/pytorch-lightning/pull/10101))
- Deprecated passing `resume_from_checkpoint` to the `Trainer` constructor in favor of `trainer.fit(ckpt_path=)` ([#10061](https://github.com/PyTorchLightning/pytorch-lightning/pull/10061))
- Deprecated `ClusterEnvironment.creates_children()` in favor of `ClusterEnvironment.creates_processes_externally` (property) ([#10106](https://github.com/PyTorchLightning/pytorch-lightning/pull/10106))
- Deprecated `PrecisionPlugin.master_params()` in favor of `PrecisionPlugin.main_params()` ([#10105](https://github.com/PyTorchLightning/pytorch-lightning/pull/10105))
- Deprecated `lr_sch_names` from `LearningRateMonitor` ([#10066](https://github.com/PyTorchLightning/pytorch-lightning/pull/10066))
- Deprecated `ProgressBar` callback in favor of `TQDMProgressBar` ([#10134](https://github.com/PyTorchLightning/pytorch-lightning/pull/10134))

### Removed

- Removed deprecated `metrics` ([#8586](https://github.com/PyTorchLightning/pytorch-lightning/pull/8586/))
- Removed the deprecated `outputs` argument in both the `LightningModule.on_train_epoch_end` and `Callback.on_train_epoch_end` hooks ([#8587](https://github.com/PyTorchLightning/pytorch-lightning/pull/8587))
- Removed the deprecated `TrainerLoggingMixin` class ([#8609](https://github.com/PyTorchLightning/pytorch-lightning/pull/8609))
- Removed the deprecated `TrainerTrainingTricksMixin` class ([#8679](https://github.com/PyTorchLightning/pytorch-lightning/pull/8679))
- Removed the deprecated `optimizer_idx` from `training_step` as an accepted argument in manual optimization ([#8576](https://github.com/PyTorchLightning/pytorch-lightning/pull/8576))
- Removed support for the deprecated `on_save_checkpoint` signature. The hook now takes a `checkpoint` positional parameter ([#8697](https://github.com/PyTorchLightning/pytorch-lightning/pull/8697))
- Removed support for the deprecated `on_load_checkpoint` signature. The hook now takes a `pl_module` positional parameter ([#8697](https://github.com/PyTorchLightning/pytorch-lightning/pull/8697))
- Removed the deprecated `save_function` property in `ModelCheckpoint` ([#8680](https://github.com/PyTorchLightning/pytorch-lightning/pull/8680))
- Removed the deprecated `model` argument from `ModelCheckpoint.save_checkpoint` ([#8688](https://github.com/PyTorchLightning/pytorch-lightning/pull/8688))
- Removed the deprecated `sync_step` argument from `WandbLogger` ([#8763](https://github.com/PyTorchLightning/pytorch-lightning/pull/8763))
- Removed the deprecated `Trainer.truncated_bptt_steps` in favor of `LightningModule.truncated_bptt_steps` ([#8826](https://github.com/PyTorchLightning/pytorch-lightning/pull/8826))
- Removed `LightningModule.write_predictions` and `LightningModule.write_predictions_dict` ([#8850](https://github.com/PyTorchLightning/pytorch-lightning/pull/8850))
- Removed `on_reset_*_dataloader` hooks in TrainingType Plugins and Accelerators ([#8858](https://github.com/PyTorchLightning/pytorch-lightning/pull/8858))
- Removed deprecated `GradInformation` module in favor of `pytorch_lightning.utilities.grads` ([#8831](https://github.com/PyTorchLightning/pytorch-lightning/pull/8831/))
- Removed `TrainingTypePlugin.on_save` and `Accelerator.on_save` ([#9023](https://github.com/PyTorchLightning/pytorch-lightning/pull/9023))
- Removed `{Accelerator,TrainingTypePlugin,PrecisionPlugin}.post_optimizer_step` ([#9746](https://github.com/PyTorchLightning/pytorch-lightning/pull/9746))
- Removed deprecated `connect_precision_plugin` and `connect_training_type_plugin` from `Accelerator` ([#9019](https://github.com/PyTorchLightning/pytorch-lightning/pull/9019))
- Removed `on_train_epoch_end` from `Accelerator` ([#9035](https://github.com/PyTorchLightning/pytorch-lightning/pull/9035))
- Removed `InterBatchProcessor` in favor of `DataLoaderIterDataFetcher` ([#9052](https://github.com/PyTorchLightning/pytorch-lightning/pull/9052))
- Removed `Plugin` in `base_plugin.py` in favor of accessing `TrainingTypePlugin` and `PrecisionPlugin` directly instead ([#9066](https://github.com/PyTorchLightning/pytorch-lightning/pull/9066))
- Removed `teardown` from `ParallelPlugin` ([#8943](https://github.com/PyTorchLightning/pytorch-lightning/pull/8943))
- Removed deprecated `profiled_functions` argument from `PyTorchProfiler` ([#9178](https://github.com/PyTorchLightning/pytorch-lightning/pull/9178))
- Removed deprecated `pytorch_lighting.utilities.argparse_utils` module ([#9166](https://github.com/PyTorchLightning/pytorch-lightning/pull/9166))
- Removed deprecated property `Trainer.running_sanity_check` in favor of `Trainer.sanity_checking` ([#9209](https://github.com/PyTorchLightning/pytorch-lightning/pull/9209))
- Removed deprecated `BaseProfiler.output_filename` arg from it and its descendants in favor of `dirpath` and `filename` ([#9214](https://github.com/PyTorchLightning/pytorch-lightning/pull/9214))
- Removed deprecated property `ModelCheckpoint.period` in favor of `ModelCheckpoint.every_n_epochs` ([#9213](https://github.com/PyTorchLightning/pytorch-lightning/pull/9213))
- Removed deprecated `auto_move_data` decorator ([#9231](https://github.com/PyTorchLightning/pytorch-lightning/pull/9231))
- Removed deprecated property `LightningModule.datamodule` in favor of `Trainer.datamodule` ([#9233](https://github.com/PyTorchLightning/pytorch-lightning/pull/9233))
- Removed deprecated properties `DeepSpeedPlugin.cpu_offload*` in favor of `offload_optimizer`, `offload_parameters` and `pin_memory` ([#9244](https://github.com/PyTorchLightning/pytorch-lightning/pull/9244))
- Removed deprecated property `AcceleratorConnector.is_using_torchelastic` in favor of `TorchElasticEnvironment.is_using_torchelastic()` ([#9729](https://github.com/PyTorchLightning/pytorch-lightning/pull/9729))
- Removed `pytorch_lightning.utilities.debugging.InternalDebugger` ([#9680](https://github.com/PyTorchLightning/pytorch-lightning/pull/9680))
- Removed `call_configure_sharded_model_hook` property from `Accelerator` and `TrainingTypePlugin` ([#9612](https://github.com/PyTorchLightning/pytorch-lightning/pull/9612))
- Removed `TrainerProperties` mixin and moved property definitions directly into `Trainer` ([#9495](https://github.com/PyTorchLightning/pytorch-lightning/pull/9495))
- Removed a redundant warning with `ModelCheckpoint(monitor=None)` callback ([#9875](https://github.com/PyTorchLightning/pytorch-lightning/pull/9875))
- Remove `epoch` from `trainer.logged_metrics` ([#9904](https://github.com/PyTorchLightning/pytorch-lightning/pull/9904))
- Remove deprecated `distributed_backend` from `Trainer` ([#10017](https://github.com/PyTorchLightning/pytorch-lightning/pull/10017))
- Removed `process_idx` from the `{DDPSpawnPlugin,TPUSpawnPlugin}.new_process` methods ([#10022](https://github.com/PyTorchLightning/pytorch-lightning/pull/10022))
- Removed automatic patching of `{train,val,test,predict}_dataloader()` on the `LightningModule` ([#9764](https://github.com/PyTorchLightning/pytorch-lightning/pull/9764))
- Removed `pytorch_lightning.trainer.connectors.OptimizerConnector` ([#10120](https://github.com/PyTorchLightning/pytorch-lightning/pull/10120))

### Fixed

- Fixed ImageNet evaluation in example ([#10179](https://github.com/PyTorchLightning/pytorch-lightning/pull/10179))
- Fixed an issue with logger outputs not being finalized correctly after prediction runs ([#8685](https://github.com/PyTorchLightning/pytorch-lightning/pull/8685))
- Fixed `move_metrics_to_cpu` moving the loss to CPU while training on device ([#9308](https://github.com/PyTorchLightning/pytorch-lightning/pull/9308))
- Fixed incorrect main progress bar indicator when resuming training mid-epoch ([#9310](https://github.com/PyTorchLightning/pytorch-lightning/pull/9310))
- Fixed an issue with freeing memory of datafetchers during teardown ([#9387](https://github.com/PyTorchLightning/pytorch-lightning/pull/9387))
- Fixed a bug where the training step output needed to be `deepcopy`-ed ([#9349](https://github.com/PyTorchLightning/pytorch-lightning/pull/9349))
- Fixed an issue with freeing memory allocated by the data iterators in `Loop.on_run_end` ([#9386](https://github.com/PyTorchLightning/pytorch-lightning/pull/9386), [#9915](https://github.com/PyTorchLightning/pytorch-lightning/pull/9915))
- Fixed `BasePredictionWriter` not returning the batch indices in a non-distributed setting ([#9432](https://github.com/PyTorchLightning/pytorch-lightning/pull/9432))
- Fixed an error when running in XLA environments with no TPU attached ([#9572](https://github.com/PyTorchLightning/pytorch-lightning/pull/9572))
- Fixed check on torchmetrics logged whose `compute()` output is a multielement tensor ([#9582](https://github.com/PyTorchLightning/pytorch-lightning/pull/9582))
- Fixed gradient accumulation for `DDPShardedPlugin` ([#9122](https://github.com/PyTorchLightning/pytorch-lightning/pull/9122))
- Fixed missing DeepSpeed distributed call ([#9540](https://github.com/PyTorchLightning/pytorch-lightning/pull/9540))
- Fixed an issue with wrapped LightningModule during evaluation; The LightningModule no longer gets wrapped with data-parallel modules when not fitting in `DDPPlugin`, `DDPSpawnPlugin`, `DDPShardedPlugin`, `DDPSpawnShardedPlugin` ([#9096](https://github.com/PyTorchLightning/pytorch-lightning/pull/9096))
- Fixed `trainer.accumulate_grad_batches` to be an int on init. The default value for it is now `None` inside Trainer ([#9652](https://github.com/PyTorchLightning/pytorch-lightning/pull/9652))
- Fixed `broadcast` in `DDPPlugin` and `DDPSpawnPlugin` to respect the `src` input ([#9691](https://github.com/PyTorchLightning/pytorch-lightning/pull/9691))
- Fixed `self.log(on_epoch=True, reduce_fx=sum))` for the `on_batch_start` and `on_train_batch_start` hooks ([#9791](https://github.com/PyTorchLightning/pytorch-lightning/pull/9791))
- Fixed `self.log(on_epoch=True)` for the `on_batch_start` and `on_train_batch_start` hooks ([#9780](https://github.com/PyTorchLightning/pytorch-lightning/pull/9780))
- Fixed restoring training state during `Trainer.fit` only ([#9413](https://github.com/PyTorchLightning/pytorch-lightning/pull/9413))
- Fixed DeepSpeed and Lightning both calling the scheduler ([#9788](https://github.com/PyTorchLightning/pytorch-lightning/pull/9788))
- Fixed missing arguments when saving hyperparameters from the parent class but not from the child class ([#9800](https://github.com/PyTorchLightning/pytorch-lightning/pull/9800))
- Fixed DeepSpeed GPU device IDs ([#9847](https://github.com/PyTorchLightning/pytorch-lightning/pull/9847))
- Reset `val_dataloader` in `tuner/batch_size_scaling` ([#9857](https://github.com/PyTorchLightning/pytorch-lightning/pull/9857))
- Fixed use of `LightningCLI` in computer_vision_fine_tuning.py example ([#9934](https://github.com/PyTorchLightning/pytorch-lightning/pull/9934))
- Fixed issue with non-init dataclass fields in `apply_to_collection` ([#9963](https://github.com/PyTorchLightning/pytorch-lightning/issues/9963))
- Reset `val_dataloader` in `tuner/batch_size_scaling` for binsearch ([#9975](https://github.com/PyTorchLightning/pytorch-lightning/pull/9975))
- Fixed logic to check for spawn in dataloader `TrainerDataLoadingMixin._worker_check` ([#9902](https://github.com/PyTorchLightning/pytorch-lightning/pull/9902))
- Fixed `train_dataloader` getting loaded twice when resuming from a checkpoint during `Trainer.fit()` ([#9671](https://github.com/PyTorchLightning/pytorch-lightning/pull/9671))
- Fixed `LearningRateMonitor` logging with multiple param groups optimizer with no scheduler ([#10044](https://github.com/PyTorchLightning/pytorch-lightning/pull/10044))
- Fixed undesired side effects being caused by `Trainer` patching dataloader methods on the `LightningModule` ([#9764](https://github.com/PyTorchLightning/pytorch-lightning/pull/9764))
- Fixed gradients not being unscaled when clipping or logging the gradient norm ([#9287](https://github.com/PyTorchLightning/pytorch-lightning/pull/9287))
- Fixed `on_before_optimizer_step` getting called before the optimizer closure (including backward) has run ([#10167](https://github.com/PyTorchLightning/pytorch-lightning/pull/10167))
- Fixed monitor value in `ModelCheckpoint` getting moved to the wrong device in a special case where it becomes NaN ([#10118](https://github.com/PyTorchLightning/pytorch-lightning/pull/10118))
- Fixed creation of `dirpath` in `BaseProfiler` if it doesn't exist ([#10073](https://github.com/PyTorchLightning/pytorch-lightning/pull/10073))
- Fixed incorrect handling of sigterm ([#10189](https://github.com/PyTorchLightning/pytorch-lightning/pull/10189))
- Fixed bug where `log(on_step=True, on_epoch=True, sync_dist=True)` wouldn't reduce the value on step ([#10227](https://github.com/PyTorchLightning/pytorch-lightning/pull/10227))
- Fixed an issue with `pl.utilities.seed.reset_seed` converting the `PL_SEED_WORKERS` environment variable to `bool` ([#10099](https://github.com/PyTorchLightning/pytorch-lightning/pull/10099))
- Fixed iterating over a logger collection when `fast_dev_run > 0` ([#10232](https://github.com/PyTorchLightning/pytorch-lightning/pull/10232))
- Fixed `batch_size` in `ResultCollection` not being reset to 1 on epoch end ([#10242](https://github.com/PyTorchLightning/pytorch-lightning/pull/10242))
- Fixed `distrib_type` not being set when training plugin instances are being passed to the Trainer ([#10251](https://github.com/PyTorchLightning/pytorch-lightning/pull/10251))


## [1.4.9] - 2021-09-30

- Fixed `lr_find` to generate same results on multiple calls ([#9704](https://github.com/PyTorchLightning/pytorch-lightning/pull/9704))
- Fixed `reset` metrics on validation epoch end ([#9717](https://github.com/PyTorchLightning/pytorch-lightning/pull/9717))
- Fixed input validation for `gradient_clip_val`, `gradient_clip_algorithm`, `track_grad_norm` and `terminate_on_nan` Trainer arguments ([#9595](https://github.com/PyTorchLightning/pytorch-lightning/pull/9595))
- Reset metrics before each task starts ([#9410](https://github.com/PyTorchLightning/pytorch-lightning/pull/9410))


## [1.4.8] - 2021-09-22

- Fixed error reporting in DDP process reconciliation when processes are launched by an external agent ([#9389](https://github.com/PyTorchLightning/pytorch-lightning/pull/9389))
- Added PL_RECONCILE_PROCESS environment variable to enable process reconciliation regardless of cluster environment settings ([#9389](https://github.com/PyTorchLightning/pytorch-lightning/pull/9389))
- Fixed `add_argparse_args` raising `TypeError` when args are typed as `typing.Generic` in Python 3.6 ([#9554](https://github.com/PyTorchLightning/pytorch-lightning/pull/9554))
- Fixed back-compatibility for saving hyperparameters from a single container and inferring its argument name by reverting [#9125](https://github.com/PyTorchLightning/pytorch-lightning/pull/9125) ([#9642](https://github.com/PyTorchLightning/pytorch-lightning/pull/9642))


## [1.4.7] - 2021-09-14

- Fixed logging of nan parameters ([#9364](https://github.com/PyTorchLightning/pytorch-lightning/pull/9364))
- Fixed `replace_sampler` missing the batch size under specific conditions ([#9367](https://github.com/PyTorchLightning/pytorch-lightning/pull/9367))
- Pass init args to ShardedDataParallel ([#9483](https://github.com/PyTorchLightning/pytorch-lightning/pull/9483))
- Fixed collision of user argument when using ShardedDDP ([#9512](https://github.com/PyTorchLightning/pytorch-lightning/pull/9512))
- Fixed DeepSpeed crash for RNNs ([#9489](https://github.com/PyTorchLightning/pytorch-lightning/pull/9489))


## [1.4.6] - 2021-09-07

- Fixed an issues with export to ONNX format when a model has multiple inputs ([#8800](https://github.com/PyTorchLightning/pytorch-lightning/pull/8800))
- Removed deprecation warnings being called for `on_{task}_dataloader` ([#9279](https://github.com/PyTorchLightning/pytorch-lightning/pull/9279))
- Fixed save/load/resume from checkpoint for DeepSpeed Plugin (
    [#8397](https://github.com/PyTorchLightning/pytorch-lightning/pull/8397),
    [#8644](https://github.com/PyTorchLightning/pytorch-lightning/pull/8644),
    [#8627](https://github.com/PyTorchLightning/pytorch-lightning/pull/8627))
- Fixed `EarlyStopping` running on train epoch end when `check_val_every_n_epoch>1` is set ([#9156](https://github.com/PyTorchLightning/pytorch-lightning/pull/9156))
- Fixed an issue with logger outputs not being finalized correctly after prediction runs ([#8333](https://github.com/PyTorchLightning/pytorch-lightning/issues/8333))
- Fixed the Apex and DeepSpeed plugin closure running after the `on_before_optimizer_step` hook ([#9288](https://github.com/PyTorchLightning/pytorch-lightning/issues/9288))
- Fixed the Native AMP plugin closure not running with manual optimization ([#9288](https://github.com/PyTorchLightning/pytorch-lightning/issues/9288))
- Fixed bug where data-loading functions where not getting the correct running stage passed ([#8858](https://github.com/PyTorchLightning/pytorch-lightning/pull/8858))
- Fixed intra-epoch evaluation outputs staying in memory when the respective `*_epoch_end` hook wasn't overridden ([#9261](https://github.com/PyTorchLightning/pytorch-lightning/pull/9261))
- Fixed error handling in DDP process reconciliation when `_sync_dir` was not initialized ([#9267](https://github.com/PyTorchLightning/pytorch-lightning/pull/9267))
- Fixed PyTorch Profiler not enabled for manual optimization ([#9316](https://github.com/PyTorchLightning/pytorch-lightning/pull/9316))
- Fixed inspection of other args when a container is specified in `save_hyperparameters` ([#9125](https://github.com/PyTorchLightning/pytorch-lightning/pull/9125))
- Fixed signature of `Timer.on_train_epoch_end` and `StochasticWeightAveraging.on_train_epoch_end` to prevent unwanted deprecation warnings ([#9347](https://github.com/PyTorchLightning/pytorch-lightning/pull/9347))


## [1.4.5] - 2021-08-31

- Fixed reduction using `self.log(sync_dict=True, reduce_fx={mean,max})` ([#9142](https://github.com/PyTorchLightning/pytorch-lightning/pull/9142))
- Fixed not setting a default value for `max_epochs` if `max_time` was specified on the `Trainer` constructor ([#9072](https://github.com/PyTorchLightning/pytorch-lightning/pull/9072))
- Fixed the CometLogger, no longer modifies the metrics in place. Instead creates a copy of metrics before performing any operations ([#9150](https://github.com/PyTorchLightning/pytorch-lightning/pull/9150))
- Fixed `DDP` "CUDA error: initialization error" due to a `copy` instead of `deepcopy` on `ResultCollection` ([#9239](https://github.com/PyTorchLightning/pytorch-lightning/pull/9239))


## [1.4.4] - 2021-08-24

- Fixed a bug in the binary search mode of auto batch size scaling where exception was raised if the first trainer run resulted in OOM ([#8954](https://github.com/PyTorchLightning/pytorch-lightning/pull/8954))
- Fixed a bug causing logging with `log_gpu_memory='min_max'` not working ([#9013](https://github.com/PyTorchLightning/pytorch-lightning/pull/9013))


## [1.4.3] - 2021-08-17

- Fixed plateau scheduler stepping on incomplete epoch ([#8861](https://github.com/PyTorchLightning/pytorch-lightning/pull/8861))
- Fixed infinite loop with `CycleIterator` and multiple loaders ([#8889](https://github.com/PyTorchLightning/pytorch-lightning/pull/8889))
- Fixed `StochasticWeightAveraging` with a list of learning rates not applying them to each param group ([#8747](https://github.com/PyTorchLightning/pytorch-lightning/issues/8747))
- Restore original loaders if replaced by entrypoint ([#8885](https://github.com/PyTorchLightning/pytorch-lightning/pull/8885))
- Fixed lost reference to `_Metadata` object in `ResultMetricCollection` ([#8932](https://github.com/PyTorchLightning/pytorch-lightning/pull/8932))
- Ensure the existence of `DDPPlugin._sync_dir` in `reconciliate_processes` ([#8939](https://github.com/PyTorchLightning/pytorch-lightning/pull/8939))


## [1.4.2] - 2021-08-10

- Fixed recursive call for `apply_to_collection(include_none=False)` ([#8719](https://github.com/PyTorchLightning/pytorch-lightning/pull/8719))
- Fixed truncated backprop through time enablement when set as a property on the LightningModule and not the Trainer ([#8804](https://github.com/PyTorchLightning/pytorch-lightning/pull/8804/))
- Fixed comments and exception message for metrics_to_scalars ([#8782](https://github.com/PyTorchLightning/pytorch-lightning/pull/8782/))
- Fixed typo error in LightningLoggerBase.after_save_checkpoint docstring ([#8737](https://github.com/PyTorchLightning/pytorch-lightning/pull/8737/))


## [1.4.1] - 2021-08-03

- Fixed `trainer.fit_loop.split_idx` always returning `None` ([#8601](https://github.com/PyTorchLightning/pytorch-lightning/pull/8601))
- Fixed references for `ResultCollection.extra` ([#8622](https://github.com/PyTorchLightning/pytorch-lightning/pull/8622))
- Fixed reference issues during epoch end result collection ([#8621](https://github.com/PyTorchLightning/pytorch-lightning/pull/8621))
- Fixed horovod auto-detection when horovod is not installed and the launcher is `mpirun` ([#8610](https://github.com/PyTorchLightning/pytorch-lightning/pull/8610))
- Fixed an issue with `training_step` outputs not getting collected correctly for `training_epoch_end` ([#8613](https://github.com/PyTorchLightning/pytorch-lightning/pull/8613))
- Fixed distributed types support for CPUs ([#8667](https://github.com/PyTorchLightning/pytorch-lightning/pull/8667))
- Fixed a deadlock issue with DDP and torchelastic ([#8655](https://github.com/PyTorchLightning/pytorch-lightning/pull/8655))
- Fixed `accelerator=ddp` choice for CPU ([#8645](https://github.com/PyTorchLightning/pytorch-lightning/pull/8645))


## [1.4.0] - 2021-07-27

### Added

- Added `extract_batch_size` utility and corresponding tests to extract batch dimension from multiple batch types ([#8357](https://github.com/PyTorchLightning/pytorch-lightning/pull/8357/))
- Added support for named parameter groups in `LearningRateMonitor` ([#7987](https://github.com/PyTorchLightning/pytorch-lightning/pull/7987))
- Added `dataclass` support for `pytorch_lightning.utilities.apply_to_collection` ([#7935](https://github.com/PyTorchLightning/pytorch-lightning/pull/7935))
- Added support to `LightningModule.to_torchscript` for saving to custom filesystems with `fsspec` ([#7617](https://github.com/PyTorchLightning/pytorch-lightning/pull/7617))
- Added `KubeflowEnvironment` for use with the `PyTorchJob` operator in Kubeflow
- Added LightningCLI support for config files on object stores ([#7521](https://github.com/PyTorchLightning/pytorch-lightning/pull/7521))
- Added `ModelPruning(prune_on_train_epoch_end=True|False)` to choose when to apply pruning ([#7704](https://github.com/PyTorchLightning/pytorch-lightning/pull/7704))
- Added support for checkpointing based on a provided time interval during training ([#7515](https://github.com/PyTorchLightning/pytorch-lightning/pull/7515))
- Progress tracking
  * Added dataclasses for progress tracking ([#6603](https://github.com/PyTorchLightning/pytorch-lightning/pull/6603),
    [#7574](https://github.com/PyTorchLightning/pytorch-lightning/pull/7574),
    [#8140](https://github.com/PyTorchLightning/pytorch-lightning/pull/8140),
    [#8362](https://github.com/PyTorchLightning/pytorch-lightning/pull/8362))
  * Add `{,load_}state_dict` to the progress tracking dataclasses ([#8140](https://github.com/PyTorchLightning/pytorch-lightning/pull/8140))
  * Connect the progress tracking dataclasses to the loops ([#8244](https://github.com/PyTorchLightning/pytorch-lightning/pull/8244),
    [#8362](https://github.com/PyTorchLightning/pytorch-lightning/pull/8362))
  * Do not reset the progress tracking dataclasses total counters ([#8475](https://github.com/PyTorchLightning/pytorch-lightning/pull/8475))
- Added support for passing a `LightningDataModule` positionally as the second argument to `trainer.{validate,test,predict}` ([#7431](https://github.com/PyTorchLightning/pytorch-lightning/pull/7431))
- Added argument `trainer.predict(ckpt_path)` ([#7430](https://github.com/PyTorchLightning/pytorch-lightning/pull/7430))
- Added `clip_grad_by_value` support for TPUs ([#7025](https://github.com/PyTorchLightning/pytorch-lightning/pull/7025))
- Added support for passing any class to `is_overridden` ([#7918](https://github.com/PyTorchLightning/pytorch-lightning/pull/7918))
- Added `sub_dir` parameter to `TensorBoardLogger` ([#6195](https://github.com/PyTorchLightning/pytorch-lightning/pull/6195))
- Added correct `dataloader_idx` to batch transfer hooks ([#6241](https://github.com/PyTorchLightning/pytorch-lightning/pull/6241))
- Added `include_none=bool` argument to `apply_to_collection` ([#7769](https://github.com/PyTorchLightning/pytorch-lightning/pull/7769))
- Added `apply_to_collections` to apply a function to two zipped collections ([#7769](https://github.com/PyTorchLightning/pytorch-lightning/pull/7769))
- Added `ddp_fully_sharded` support ([#7487](https://github.com/PyTorchLightning/pytorch-lightning/pull/7487))
- Added `should_rank_save_checkpoint` property to Training Plugins ([#7684](https://github.com/PyTorchLightning/pytorch-lightning/pull/7684))
- Added `log_grad_norm` hook to `LightningModule` to customize the logging of gradient norms ([#7873](https://github.com/PyTorchLightning/pytorch-lightning/pull/7873))
- Added `save_config_filename` init argument to `LightningCLI` to ease resolving name conflicts ([#7741](https://github.com/PyTorchLightning/pytorch-lightning/pull/7741))
- Added `save_config_overwrite` init argument to `LightningCLI` to ease overwriting existing config files ([#8059](https://github.com/PyTorchLightning/pytorch-lightning/pull/8059))
- Added reset dataloader hooks to Training Plugins and Accelerators ([#7861](https://github.com/PyTorchLightning/pytorch-lightning/pull/7861))
- Added trainer stage hooks for Training Plugins and Accelerators ([#7864](https://github.com/PyTorchLightning/pytorch-lightning/pull/7864))
- Added the `on_before_optimizer_step` hook ([#8048](https://github.com/PyTorchLightning/pytorch-lightning/pull/8048))
- Added IPU Accelerator ([#7867](https://github.com/PyTorchLightning/pytorch-lightning/pull/7867))
- Fault-tolerant training
    * Added `{,load_}state_dict` to `ResultCollection` ([#7948](https://github.com/PyTorchLightning/pytorch-lightning/pull/7948))
    * Added `{,load_}state_dict` to `Loops` ([#8197](https://github.com/PyTorchLightning/pytorch-lightning/pull/8197))
    * Added `FastForwardSampler` and `CaptureIterableDataset` ([#8307](https://github.com/PyTorchLightning/pytorch-lightning/pull/8307))
    * Set `Loop.restarting=False` at the end of the first iteration ([#8362](https://github.com/PyTorchLightning/pytorch-lightning/pull/8362))
    * Save the loops state with the checkpoint (opt-in) ([#8362](https://github.com/PyTorchLightning/pytorch-lightning/pull/8362))
    * Save a checkpoint to restore the state on exception (opt-in) ([#8362](https://github.com/PyTorchLightning/pytorch-lightning/pull/8362))
    * Added `state_dict` and `load_state_dict` utilities for `CombinedLoader` + utilities for dataloader ([#8364](https://github.com/PyTorchLightning/pytorch-lightning/pull/8364))
- Added `rank_zero_only` to `LightningModule.log` function ([#7966](https://github.com/PyTorchLightning/pytorch-lightning/pull/7966))
- Added `metric_attribute` to `LightningModule.log` function ([#7966](https://github.com/PyTorchLightning/pytorch-lightning/pull/7966))
- Added a warning if `Trainer(log_every_n_steps)` is a value too high for the training dataloader ([#7734](https://github.com/PyTorchLightning/pytorch-lightning/pull/7734))
- Added LightningCLI support for argument links applied on instantiation ([#7895](https://github.com/PyTorchLightning/pytorch-lightning/pull/7895))
- Added LightningCLI support for configurable callbacks that should always be present ([#7964](https://github.com/PyTorchLightning/pytorch-lightning/pull/7964))
- Added DeepSpeed Infinity Support, and updated to DeepSpeed 0.4.0 ([#7234](https://github.com/PyTorchLightning/pytorch-lightning/pull/7234))
- Added support for `torch.nn.UninitializedParameter` in `ModelSummary` ([#7642](https://github.com/PyTorchLightning/pytorch-lightning/pull/7642))
- Added support `LightningModule.save_hyperparameters` when `LightningModule` is a dataclass ([#7992](https://github.com/PyTorchLightning/pytorch-lightning/pull/7992))
- Added support for overriding `optimizer_zero_grad` and `optimizer_step` when using accumulate_grad_batches ([#7980](https://github.com/PyTorchLightning/pytorch-lightning/pull/7980))
- Added `logger` boolean flag to `save_hyperparameters` ([#7960](https://github.com/PyTorchLightning/pytorch-lightning/pull/7960))
- Added support for calling scripts using the module syntax (`python -m package.script`) ([#8073](https://github.com/PyTorchLightning/pytorch-lightning/pull/8073))
- Added support for optimizers and learning rate schedulers to `LightningCLI` ([#8093](https://github.com/PyTorchLightning/pytorch-lightning/pull/8093))
- Added XLA Profiler ([#8014](https://github.com/PyTorchLightning/pytorch-lightning/pull/8014))
- Added `PrecisionPlugin.{pre,post}_backward` ([#8328](https://github.com/PyTorchLightning/pytorch-lightning/pull/8328))
- Added `on_load_checkpoint` and `on_save_checkpoint` hooks to the `PrecisionPlugin` base class ([#7831](https://github.com/PyTorchLightning/pytorch-lightning/pull/7831))
- Added `max_depth` parameter in `ModelSummary` ([#8062](https://github.com/PyTorchLightning/pytorch-lightning/pull/8062))
- Added `XLAStatsMonitor` callback ([#8235](https://github.com/PyTorchLightning/pytorch-lightning/pull/8235))
- Added `restore` function and `restarting` attribute to base `Loop` ([#8247](https://github.com/PyTorchLightning/pytorch-lightning/pull/8247))
- Added support for `save_hyperparameters` in `LightningDataModule` ([#3792](https://github.com/PyTorchLightning/pytorch-lightning/pull/3792))
- Added the `ModelCheckpoint(save_on_train_epoch_end)` to choose when to run the saving logic ([#8389](https://github.com/PyTorchLightning/pytorch-lightning/pull/8389))
- Added `LSFEnvironment` for distributed training with the LSF resource manager `jsrun` ([#5102](https://github.com/PyTorchLightning/pytorch-lightning/pull/5102))
- Added support for `accelerator='cpu'|'gpu'|'tpu'|'ipu'|'auto'` ([#7808](https://github.com/PyTorchLightning/pytorch-lightning/pull/7808))
- Added `tpu_spawn_debug` to plugin registry ([#7933](https://github.com/PyTorchLightning/pytorch-lightning/pull/7933))
- Enabled traditional/manual launching of DDP processes through `LOCAL_RANK` and `NODE_RANK` environment variable assignments ([#7480](https://github.com/PyTorchLightning/pytorch-lightning/pull/7480))
- Added `quantize_on_fit_end` argument to `QuantizationAwareTraining` ([#8464](https://github.com/PyTorchLightning/pytorch-lightning/pull/8464))
- Added experimental support for loop specialization ([#8226](https://github.com/PyTorchLightning/pytorch-lightning/pull/8226))
- Added support for `devices` flag to Trainer ([#8440](https://github.com/PyTorchLightning/pytorch-lightning/pull/8440))
- Added private `prevent_trainer_and_dataloaders_deepcopy` context manager on the `LightningModule` ([#8472](https://github.com/PyTorchLightning/pytorch-lightning/pull/8472))
- Added support for providing callables to the Lightning CLI instead of types ([#8400](https://github.com/PyTorchLightning/pytorch-lightning/pull/8400))

### Changed

- Decoupled device parsing logic from Accelerator connector to Trainer ([#8180](https://github.com/PyTorchLightning/pytorch-lightning/pull/8180))
- Changed the `Trainer`'s `checkpoint_callback` argument to allow only boolean values ([#7539](https://github.com/PyTorchLightning/pytorch-lightning/pull/7539))
- Log epoch metrics before the `on_evaluation_end` hook ([#7272](https://github.com/PyTorchLightning/pytorch-lightning/pull/7272))
- Explicitly disallow calling `self.log(on_epoch=False)` during epoch-only or single-call hooks ([#7874](https://github.com/PyTorchLightning/pytorch-lightning/pull/7874))
- Changed these `Trainer` methods to be protected: `call_setup_hook`, `call_configure_sharded_model`, `pre_dispatch`, `dispatch`, `post_dispatch`, `call_teardown_hook`, `run_train`, `run_sanity_check`, `run_evaluate`, `run_evaluation`, `run_predict`, `track_output_for_epoch_end`
- Changed `metrics_to_scalars` to work with any collection or value ([#7888](https://github.com/PyTorchLightning/pytorch-lightning/pull/7888))
- Changed `clip_grad_norm` to use `torch.nn.utils.clip_grad_norm_` ([#7025](https://github.com/PyTorchLightning/pytorch-lightning/pull/7025))
- Validation is now always run inside the training epoch scope ([#7357](https://github.com/PyTorchLightning/pytorch-lightning/pull/7357))
- `ModelCheckpoint` now runs at the end of the training epoch by default ([#8389](https://github.com/PyTorchLightning/pytorch-lightning/pull/8389))
- `EarlyStopping` now runs at the end of the training epoch by default ([#8286](https://github.com/PyTorchLightning/pytorch-lightning/pull/8286))
- Refactored Loops
    * Moved attributes `global_step`, `current_epoch`, `max/min_steps`, `max/min_epochs`, `batch_idx`, and `total_batch_idx` to TrainLoop ([#7437](https://github.com/PyTorchLightning/pytorch-lightning/pull/7437))
    * Refactored result handling in training loop ([#7506](https://github.com/PyTorchLightning/pytorch-lightning/pull/7506))
    * Moved attributes `hiddens` and `split_idx` to TrainLoop ([#7507](https://github.com/PyTorchLightning/pytorch-lightning/pull/7507))
    * Refactored the logic around manual and automatic optimization inside the optimizer loop ([#7526](https://github.com/PyTorchLightning/pytorch-lightning/pull/7526))
    * Simplified "should run validation" logic ([#7682](https://github.com/PyTorchLightning/pytorch-lightning/pull/7682))
    * Simplified logic for updating the learning rate for schedulers ([#7682](https://github.com/PyTorchLightning/pytorch-lightning/pull/7682))
    * Removed the `on_epoch` guard from the "should stop" validation check ([#7701](https://github.com/PyTorchLightning/pytorch-lightning/pull/7701))
    * Refactored internal loop interface; added new classes `FitLoop`, `TrainingEpochLoop`, `TrainingBatchLoop` ([#7871](https://github.com/PyTorchLightning/pytorch-lightning/pull/7871), [#8077](https://github.com/PyTorchLightning/pytorch-lightning/pull/8077))
    * Removed `pytorch_lightning/trainer/training_loop.py` ([#7985](https://github.com/PyTorchLightning/pytorch-lightning/pull/7985))
    * Refactored evaluation loop interface; added new classes `DataLoaderLoop`, `EvaluationLoop`, `EvaluationEpochLoop` ([#7990](https://github.com/PyTorchLightning/pytorch-lightning/pull/7990), [#8077](https://github.com/PyTorchLightning/pytorch-lightning/pull/8077))
    * Removed `pytorch_lightning/trainer/evaluation_loop.py` ([#8056](https://github.com/PyTorchLightning/pytorch-lightning/pull/8056))
    * Restricted public access to several internal functions ([#8024](https://github.com/PyTorchLightning/pytorch-lightning/pull/8024))
    * Refactored trainer `_run_*` functions and separate evaluation loops ([#8065](https://github.com/PyTorchLightning/pytorch-lightning/pull/8065))
    * Refactored prediction loop interface; added new classes `PredictionLoop`, `PredictionEpochLoop` ([#7700](https://github.com/PyTorchLightning/pytorch-lightning/pull/7700), [#8077](https://github.com/PyTorchLightning/pytorch-lightning/pull/8077))
    * Removed `pytorch_lightning/trainer/predict_loop.py` ([#8094](https://github.com/PyTorchLightning/pytorch-lightning/pull/8094))
    * Moved result teardown to the loops ([#8245](https://github.com/PyTorchLightning/pytorch-lightning/pull/8245))
    * Improve `Loop` API to better handle children `state_dict` and `progress` ([#8334](https://github.com/PyTorchLightning/pytorch-lightning/pull/8334))
- Refactored logging
    * Renamed and moved `core/step_result.py` to `trainer/connectors/logger_connector/result.py` ([#7736](https://github.com/PyTorchLightning/pytorch-lightning/pull/7736))
    * Dramatically simplify the `LoggerConnector` ([#7882](https://github.com/PyTorchLightning/pytorch-lightning/pull/7882))
    * `trainer.{logged,progress_bar,callback}_metrics` are now updated on-demand ([#7882](https://github.com/PyTorchLightning/pytorch-lightning/pull/7882))
    * Completely overhaul the `Result` object in favor of `ResultMetric` ([#7882](https://github.com/PyTorchLightning/pytorch-lightning/pull/7882))
    * Improve epoch-level reduction time and overall memory usage ([#7882](https://github.com/PyTorchLightning/pytorch-lightning/pull/7882))
    * Allow passing `self.log(batch_size=...)` ([#7891](https://github.com/PyTorchLightning/pytorch-lightning/pull/7891))
    * Each of the training loops now keeps its own results collection ([#7891](https://github.com/PyTorchLightning/pytorch-lightning/pull/7891))
    * Remove `EpochResultStore` and `HookResultStore` in favor of `ResultCollection` ([#7909](https://github.com/PyTorchLightning/pytorch-lightning/pull/7909))
    * Remove `MetricsHolder` ([#7909](https://github.com/PyTorchLightning/pytorch-lightning/pull/7909))
- Moved `ignore_scalar_return_in_dp` warning suppression to the DataParallelPlugin class ([#7421](https://github.com/PyTorchLightning/pytorch-lightning/pull/7421/))
- Changed the behaviour when logging evaluation step metrics to no longer append `/epoch_*` to the metric name ([#7351](https://github.com/PyTorchLightning/pytorch-lightning/pull/7351))
- Raised `ValueError` when a `None` value is `self.log`-ed ([#7771](https://github.com/PyTorchLightning/pytorch-lightning/pull/7771))
- Changed `resolve_training_type_plugins` to allow setting `num_nodes` and `sync_batchnorm` from `Trainer` setting ([#7026](https://github.com/PyTorchLightning/pytorch-lightning/pull/7026))
- Default `seed_everything(workers=True)` in the `LightningCLI` ([#7504](https://github.com/PyTorchLightning/pytorch-lightning/pull/7504))
- Changed `model.state_dict()` in `CheckpointConnector` to allow `training_type_plugin` to customize the model's `state_dict()` ([#7474](https://github.com/PyTorchLightning/pytorch-lightning/pull/7474))
- `MLflowLogger` now uses the env variable `MLFLOW_TRACKING_URI` as default tracking URI ([#7457](https://github.com/PyTorchLightning/pytorch-lightning/pull/7457))
- Changed `Trainer` arg and functionality from `reload_dataloaders_every_epoch` to `reload_dataloaders_every_n_epochs` ([#5043](https://github.com/PyTorchLightning/pytorch-lightning/pull/5043))
- Changed `WandbLogger(log_model={True/'all'})` to log models as artifacts ([#6231](https://github.com/PyTorchLightning/pytorch-lightning/pull/6231))
- MLFlowLogger now accepts `run_name` as an constructor argument ([#7622](https://github.com/PyTorchLightning/pytorch-lightning/issues/7622))
- Changed `teardown()` in `Accelerator` to allow `training_type_plugin` to customize `teardown` logic ([#7579](https://github.com/PyTorchLightning/pytorch-lightning/pull/7579))
- `Trainer.fit` now raises an error when using manual optimization with unsupported features such as `gradient_clip_val` or `accumulate_grad_batches` ([#7788](https://github.com/PyTorchLightning/pytorch-lightning/pull/7788))
- Accelerator hooks are called regardless if `LightningModule` overrides the same hooks ([#7826](https://github.com/PyTorchLightning/pytorch-lightning/pull/7826))
- Moved profilers to their own file ([#7822](https://github.com/PyTorchLightning/pytorch-lightning/pull/7822))
- The `on_after_backward` hook is now called on accumulating iterations. Use the `on_before_optimizer_step` hook to mimic the old behaviour ([#8328](https://github.com/PyTorchLightning/pytorch-lightning/pull/8328))
- The mixed precision loss is no longer unscaled before the `on_after_backward` hook. Use the `on_before_optimizer_step` hook to mimic the old behaviour  ([#8328](https://github.com/PyTorchLightning/pytorch-lightning/pull/8328))
- The `TrainingTypePlugin.{pre,post}_backward` hooks no longer take the `optimizer, opt_idx, should_accumulate` arguments ([#8328](https://github.com/PyTorchLightning/pytorch-lightning/pull/8328))
- The `PrecisionPlugin.backward` hooks no longer returns a value ([#8328](https://github.com/PyTorchLightning/pytorch-lightning/pull/8328))
- The `PrecisionPlugin.backward` hooks no longer takes a `should_accumulate` argument ([#8328](https://github.com/PyTorchLightning/pytorch-lightning/pull/8328))
- Added the `on_before_backward` hook ([#7865](https://github.com/PyTorchLightning/pytorch-lightning/pull/7865))
- `LightningCLI` now aborts with a clearer message if config already exists and disables save config during `fast_dev_run`([#7963](https://github.com/PyTorchLightning/pytorch-lightning/pull/7963))
- Saved the `LightningCLI` config on `setup` and only on the main process ([#8017](https://github.com/PyTorchLightning/pytorch-lightning/pull/8017))
- Dropped the `LightningCLI` `ArgumentParser` when pickling ([#8017](https://github.com/PyTorchLightning/pytorch-lightning/pull/8017))
- Skip `broadcast` if distributed not initialized for the spawn plugins ([#8017](https://github.com/PyTorchLightning/pytorch-lightning/pull/8017))
- `Trainer(resume_from_checkpoint=...)` now restores the model directly after `LightningModule.setup()`, which is before `LightningModule.configure_sharded_model()` ([#7652](https://github.com/PyTorchLightning/pytorch-lightning/pull/7652))
- Moved `torch.cuda.set_device()` to enable collective calls earlier in setup ([#8312](https://github.com/PyTorchLightning/pytorch-lightning/pull/8312))
- Used XLA utility API to move data to CPU (Single TPU core) ([#8078](https://github.com/PyTorchLightning/pytorch-lightning/pull/8078))
- Improved error messages in `replace_sampler` when the `DataLoader` attributes are not included in the signature or the signature is missing optional arguments ([#8519](https://github.com/PyTorchLightning/pytorch-lightning/pull/8519))
- Moved `DeviceDtypeModuleMixin` and `HyperparametersMixin` mixin to `core` ([#8396](https://github.com/PyTorchLightning/pytorch-lightning/pull/8396))
- Return the `default_root_dir` as the `log_dir` when the logger is a `LoggerCollection` ([#8187](https://github.com/PyTorchLightning/pytorch-lightning/pull/8187))

### Deprecated

- Deprecated `LightningModule.loaded_optimizer_states_dict` ([#8229](https://github.com/PyTorchLightning/pytorch-lightning/pull/8229))
- Standardized the dataloaders arguments of `trainer.{fit,valdiate,test,tune}` ([#7431](https://github.com/PyTorchLightning/pytorch-lightning/pull/7431))
- Deprecated `DataModule` properties: `has_prepared_data`, `has_setup_fit`, `has_setup_validate`, `has_setup_test`, `has_setup_predict`, `has_teardown_fit`, `has_teardown_validate`, `has_teardown_test`, `has_teardown_predict` ([#7657](https://github.com/PyTorchLightning/pytorch-lightning/pull/7657/))
- Deprecated `TrainerModelHooksMixin` in favor of `pytorch_lightning.utilities.signature_utils` ([#7422](https://github.com/PyTorchLightning/pytorch-lightning/pull/7422))
- Deprecated `num_nodes` and `sync_batchnorm` arguments in `DDPPlugin` and `DDPSpawnPlugin` ([#7026](https://github.com/PyTorchLightning/pytorch-lightning/pull/7026))
- Deprecated `self.log(sync_dist_op)` in favor of `self.log(reduce_fx)`. ([#7891](https://github.com/PyTorchLightning/pytorch-lightning/pull/7891))
- Deprecated `is_overridden(model=...)` in favor of `is_overridden(instance=...)` ([#7918](https://github.com/PyTorchLightning/pytorch-lightning/pull/7918))
- Deprecated automatically detaching returned extras with grads ([#7994](https://github.com/PyTorchLightning/pytorch-lightning/pull/7994))
- Deprecated default value of `monitor` argument in EarlyStopping callback to enforce `monitor` as a required argument ([#7907](https://github.com/PyTorchLightning/pytorch-lightning/pull/7907))
- Deprecated importing `rank_zero_{warn,deprecation}` directly from `pytorch_lightning.utilities.distributed` ([#8085](https://github.com/PyTorchLightning/pytorch-lightning/pull/8085))
- Deprecated the use of `CheckpointConnector.hpc_load()` in favor of `CheckpointConnector.restore()` ([#7652](https://github.com/PyTorchLightning/pytorch-lightning/pull/7652))
- Deprecated `ModelCheckpoint(every_n_val_epochs)` in favor of `ModelCheckpoint(every_n_epochs)` ([#8383](https://github.com/PyTorchLightning/pytorch-lightning/pull/8383))
- Deprecated `DDPPlugin.task_idx` in favor of `DDPPlugin.local_rank` ([#8203](https://github.com/PyTorchLightning/pytorch-lightning/pull/8203))
- Deprecated the `Trainer.train_loop` property in favor of `Trainer.fit_loop` ([#8025](https://github.com/PyTorchLightning/pytorch-lightning/pull/8025))
- Deprecated the `Trainer.disable_validation` property in favor of `not Trainer.enable_validation` ([#8291](https://github.com/PyTorchLightning/pytorch-lightning/pull/8291))
- Deprecated `mode` parameter in `ModelSummary` in favor of `max_depth` ([#8062](https://github.com/PyTorchLightning/pytorch-lightning/pull/8062))
- Deprecated `reload_dataloaders_every_epoch` argument of `Trainer` in favor of `reload_dataloaders_every_n_epochs` ([#5043](https://github.com/PyTorchLightning/pytorch-lightning/pull/5043))
- Deprecated `distributed_backend` argument for `Trainer` ([#8575](https://github.com/PyTorchLightning/pytorch-lightning/pull/8575))

### Removed

- Dropped official support/testing for PyTorch <1.6 ([#8288](https://github.com/PyTorchLightning/pytorch-lightning/pull/8288))
- Removed `ProfilerConnector` ([#7654](https://github.com/PyTorchLightning/pytorch-lightning/pull/7654))
- Pruned deprecated classif. metrics from `pytorch_lightning.metrics.functional.classification` ([#7499](https://github.com/PyTorchLightning/pytorch-lightning/pull/7499))
- Removed deprecated data parallel classes `LightningDataParallel` and `LightningDistributedDataParallel` from `pytorch_lightning.overrides.data_parallel` ([#7510](https://github.com/PyTorchLightning/pytorch-lightning/pull/7510))
- Removed deprecated trainer attributes - `get_model` and `accelerator_backend` ([#7502](https://github.com/PyTorchLightning/pytorch-lightning/pull/7502))
- Removed support for automatically monitoring the `val_loss` key with `ModelCheckpoint`. Pass your `monitor` of choice to the `ModelCheckpoint` instance instead ([#8293](https://github.com/PyTorchLightning/pytorch-lightning/pull/8293))
- Removed support for `self.log(tbptt_reduce_fx)` and `self.log(tbptt_pad_token)`. Please, open a discussion explaining your use-case if you relied on these. ([#7644](https://github.com/PyTorchLightning/pytorch-lightning/pull/7644))
- Removed deprecated utils modules `model_utils`, `warning_utils`, `xla_device_utils` and partially `argparse_utils` ([#7503](https://github.com/PyTorchLightning/pytorch-lightning/pull/7503))
- Removed `RPCPlugin` and `RPCSequentialPlugin`. If you were successfully using these plugins, please open a GitHub discussion about your use case ([#8101](https://github.com/PyTorchLightning/pytorch-lightning/pull/8101))
- Removed deprecated trainer attributes - `on_cpu`, `on_tpu`, `use_tpu`, `on_gpu`, `use_dp`, `use_ddp`, `use_ddp2`, `use_horovod`, `use_single_gpu` ([#7501](https://github.com/PyTorchLightning/pytorch-lightning/pull/7501))
- Removed deprecated `optimizer` argument in `LightningModule.manual_backward()`; Toggling optimizers in manual optimization should be done using `LightningModule.{un}toggle_optimizer()` ([#8287](https://github.com/PyTorchLightning/pytorch-lightning/pull/8287))
- Removed DeepSpeed FP16 Exception as FP32 is now supported ([#8462](https://github.com/PyTorchLightning/pytorch-lightning/pull/8462))
- Removed environment variable `PL_EXP_VERSION` from DDP subprocesses ([7403](https://github.com/PyTorchLightning/pytorch-lightning/pull/7403))

### Fixed

- Fixed the `GPUStatsMonitor` callbacks to use the correct GPU IDs if `CUDA_VISIBLE_DEVICES` set ([#8260](https://github.com/PyTorchLightning/pytorch-lightning/pull/8260))
- Fixed `lr_scheduler` checkpointed state by calling `update_lr_schedulers` before saving checkpoints ([#7877](https://github.com/PyTorchLightning/pytorch-lightning/pull/7877))
- Fixed ambiguous warning when both overfit and train dataloader shuffling are enabled ([#7685](https://github.com/PyTorchLightning/pytorch-lightning/pull/7685))
- Fixed dev debugger memory growing due to tracking events even when disabled ([#7875](https://github.com/PyTorchLightning/pytorch-lightning/pull/7875))
- Fixed `None` loss keys getting added in `training_epoch_end` when using manual optimization and not returning a loss ([#7772](https://github.com/PyTorchLightning/pytorch-lightning/pull/7772))
- Fixed a bug where `precision=64` with `accelerator='ddp_spawn'` would throw a pickle error ([#6924](https://github.com/PyTorchLightning/pytorch-lightning/pull/6924))
- Do not override the existing `epoch` value in `logged_metrics` when already logged by the user ([#7982](https://github.com/PyTorchLightning/pytorch-lightning/issues/7982))
- Support for manual optimization with DeepSpeed ([#7970](https://github.com/PyTorchLightning/pytorch-lightning/pull/7970))
- Fixed `dataloader_idx` argument value when predicting with only one `DataLoader` ([#7941](https://github.com/PyTorchLightning/pytorch-lightning/pull/7941))
- Fixed passing the `stage` argument of `Callback.{setup,teardown}` as a keyword ([#7973](https://github.com/PyTorchLightning/pytorch-lightning/pull/7973))
- Fixed metrics generated during `validation sanity checking` are cleaned on end ([#8171](https://github.com/PyTorchLightning/pytorch-lightning/pull/8171))
- Fixed `log_gpu_memory` metrics not being added to `logging` when nothing else is logged ([#8174](https://github.com/PyTorchLightning/pytorch-lightning/pull/8174))
- Fixed a bug where calling `log` with a `Metric` instance would raise an error if it was a nested attribute of the model ([#8181](https://github.com/PyTorchLightning/pytorch-lightning/pull/8181))
- Fixed a bug where using `precision=64` would cause buffers with complex dtype to be cast to real ([#8208](https://github.com/PyTorchLightning/pytorch-lightning/pull/8208))
- Fixed `is_overridden` returning true for wrapped functions with no changes ([#8296](https://github.com/PyTorchLightning/pytorch-lightning/pull/8296))
- Fixed a bug where `truncated_bptt_steps` would throw an AttributeError when the target RNN has multiple hidden states ([#8145](https://github.com/PyTorchLightning/pytorch-lightning/pull/8145))
- Fixed `self.optimizers()` not returning a single optimizer if it had been wrapped ([#8326](https://github.com/PyTorchLightning/pytorch-lightning/pull/8326))
- Fixed the `on_after_backward` hook not getting called when using manual optimization and no plugins ([#8328](https://github.com/PyTorchLightning/pytorch-lightning/pull/8328))
- Fixed the `LightningModule.backward` hook only getting called with the `apex` plugin when using manual optimization ([#8328](https://github.com/PyTorchLightning/pytorch-lightning/pull/8328))
- Fixed moving batch to device before sending it to the `on_*_batch_start`/`on_*_batch_end` callbacks and model hooks ([#7378](https://github.com/PyTorchLightning/pytorch-lightning/pull/7378))
- Fixed passing a custom `DDPPlugin` when choosing `accelerator="ddp_cpu"` for the accelerator ([#6208](https://github.com/PyTorchLightning/pytorch-lightning/pull/6208))
- Fixed missing call to `LightningModule.untoggle_optimizer` in training loop when running gradient accumulation with multiple optimizers ([#8284](https://github.com/PyTorchLightning/pytorch-lightning/pull/8284))
- Fixed hash of LightningEnum to work with value instead of name ([#8421](https://github.com/PyTorchLightning/pytorch-lightning/pull/8421)).
- Fixed a bug where an extra checkpoint was saved at the end of training if the `val_check_interval` did not align with the number of training batches ([#7724](https://github.com/PyTorchLightning/pytorch-lightning/pull/7724))
- Fixed hash of LightningEnum to work with value instead of name([#8421](https://github.com/PyTorchLightning/pytorch-lightning/pull/8421)).
- Fixed `move_data_to_device` to return the batch if the object `to` function didn't return `self` ([#8433](https://github.com/PyTorchLightning/pytorch-lightning/pull/8433))
- Fixed progress bar updates for Pod Training ([#8258](https://github.com/PyTorchLightning/pytorch-lightning/pull/8258))
- Fixed clearing dataloader references before attaching new dataloaders in consecutive `Trainer.{fit,validate,test,predict}´ runs ([#8442](https://github.com/PyTorchLightning/pytorch-lightning/pull/8442))
- Fixed memory leaks on GPU by moving `optimizer_states`, `ResultCollection.extra`, `ResultMetric` attributes, and `LoggerConnector` metrics to `cpu`. Also, delete the DDP wrapper on `teardown` ([#8490](https://github.com/PyTorchLightning/pytorch-lightning/pull/8490))
- Fixed `SWA` callback using LightningModule `prevent_trainer_and_dataloaders_deepcopy` to avoid OOM ([#8472](https://github.com/PyTorchLightning/pytorch-lightning/pull/8472))
- Fixed `ModelPruning` callback `on_save_checkpoint` to avoid making a `deepcopy` potentially leading to OOM ([#8472](https://github.com/PyTorchLightning/pytorch-lightning/pull/8472))
- Fixed the sampler replacement logic for `DataLoader`s which do not define all `DataLoader` attributes as `__init__` parameters ([#8519](https://github.com/PyTorchLightning/pytorch-lightning/pull/8519))
- Fixed DeepSpeed Windows support ([#8488](https://github.com/PyTorchLightning/pytorch-lightning/pull/8488))
- Fixed DeepSpeed not properly setting the trainer `lr_schedulers` attribute ([#8527](https://github.com/PyTorchLightning/pytorch-lightning/pull/8527))
- Fixed experiment version and log-dir divergence in DDP when using multiple `Trainer` instances in sequence ([7403](https://github.com/PyTorchLightning/pytorch-lightning/pull/7403))
- Enabled manual optimization for TPUs ([#8458](https://github.com/PyTorchLightning/pytorch-lightning/pull/8458))
- Fixed `accumulate_grad_batches` not been recomputed during model reload ([#5334](https://github.com/PyTorchLightning/pytorch-lightning/pull/5334))
- Fixed a `TypeError` when wrapping optimizers in the `HorovodPlugin` and running `Trainer.test` ([#7840](https://github.com/PyTorchLightning/pytorch-lightning/pull/7840))
- Fixed `BackboneFinetuning` restoration ([#8501](https://github.com/PyTorchLightning/pytorch-lightning/pull/8501))
- Fixed `lr_scheduler` with metric (e.g. `torch.optim.lr_scheduler.ReduceLROnPlateau`) when using `automatic_optimization = False` ([#7643](https://github.com/PyTorchLightning/pytorch-lightning/pull/7643))
- Fixed `DeepSpeed` breaking with no schedulers ([#8580](https://github.com/PyTorchLightning/pytorch-lightning/pull/8580))


## [1.3.8] - 2021-07-01

### Fixed

- Fixed a sync deadlock when checkpointing a `LightningModule` that uses a torchmetrics 0.4 `Metric` ([#8218](https://github.com/PyTorchLightning/pytorch-lightning/pull/8218))
- Fixed compatibility TorchMetrics v0.4 ([#8206](https://github.com/PyTorchLightning/pytorch-lightning/pull/8206))
- Added torchelastic check when sanitizing GPUs ([#8095](https://github.com/PyTorchLightning/pytorch-lightning/pull/8095))
- Fixed a DDP info message that was never shown ([#8111](https://github.com/PyTorchLightning/pytorch-lightning/pull/8111))
- Fixed metrics deprecation message at module import level ([#8163](https://github.com/PyTorchLightning/pytorch-lightning/pull/8163))
- Fixed a bug where an infinite recursion would be triggered when using the `BaseFinetuning` callback on a model that contains a `ModuleDict` ([#8170](https://github.com/PyTorchLightning/pytorch-lightning/pull/8170))
- Added a mechanism to detect `deadlock` for `DDP` when only 1 process trigger an `Exception`. The mechanism will `kill the processes` when it happens ([#8167](https://github.com/PyTorchLightning/pytorch-lightning/pull/8167))
- Fixed NCCL error when selecting non-consecutive device ids ([#8165](https://github.com/PyTorchLightning/pytorch-lightning/pull/8165))
- Fixed SWA to also work with `IterableDataset` ([#8172](https://github.com/PyTorchLightning/pytorch-lightning/pull/8172))


## [1.3.7] - 2021-06-22

### Fixed

- Fixed a bug where skipping an optimizer while using amp causes amp to trigger an assertion error ([#7975](https://github.com/PyTorchLightning/pytorch-lightning/pull/7975))
- Fixed deprecation messages not showing due to incorrect stacklevel ([#8002](https://github.com/PyTorchLightning/pytorch-lightning/pull/8002), [#8005](https://github.com/PyTorchLightning/pytorch-lightning/pull/8005))
- Fixed setting a `DistributedSampler` when using a distributed plugin in a custom accelerator ([#7814](https://github.com/PyTorchLightning/pytorch-lightning/pull/7814))
- Improved `PyTorchProfiler` chrome traces names ([#8009](https://github.com/PyTorchLightning/pytorch-lightning/pull/8009))
- Fixed moving the best score to device in `EarlyStopping` callback for TPU devices ([#7959](https://github.com/PyTorchLightning/pytorch-lightning/pull/7959))
- Fixes access to `callback_metrics` in ddp_spawn ([#7916](https://github.com/PyTorchLightning/pytorch-lightning/pull/7916))


## [1.3.6] - 2021-06-15

### Fixed

- Fixed logs overwriting issue for remote filesystems ([#7889](https://github.com/PyTorchLightning/pytorch-lightning/pull/7889))
- Fixed `DataModule.prepare_data` could only be called on the global rank 0 process ([#7945](https://github.com/PyTorchLightning/pytorch-lightning/pull/7945))
- Fixed setting `worker_init_fn` to seed dataloaders correctly when using DDP ([#7942](https://github.com/PyTorchLightning/pytorch-lightning/pull/7942))
- Fixed `BaseFinetuning` callback to properly handle parent modules w/ parameters ([#7931](https://github.com/PyTorchLightning/pytorch-lightning/pull/7931))


## [1.3.5] - 2021-06-08

### Added

- Added warning to Training Step output ([#7779](https://github.com/PyTorchLightning/pytorch-lightning/pull/7779))

### Fixed

- Fixed `LearningRateMonitor` and `BackboneFinetuning` ([#7835](https://github.com/PyTorchLightning/pytorch-lightning/pull/7835))
- Minor improvements to `apply_to_collection` and type signature of `log_dict` ([#7851](https://github.com/PyTorchLightning/pytorch-lightning/pull/7851))
- Fixed docker versions ([#7834](https://github.com/PyTorchLightning/pytorch-lightning/pull/7834))
- Fixed sharded training check for fp16 precision ([#7825](https://github.com/PyTorchLightning/pytorch-lightning/pull/7825))
- Fixed support for torch Module type hints in LightningCLI ([#7807](https://github.com/PyTorchLightning/pytorch-lightning/pull/7807))

### Changed

- Move `training_output` validation to after `train_step_end` ([#7868](https://github.com/PyTorchLightning/pytorch-lightning/pull/7868))


## [1.3.4] - 2021-06-01

### Fixed

- Fixed info message when max training time reached ([#7780](https://github.com/PyTorchLightning/pytorch-lightning/pull/7780))
- Fixed missing `__len__` method to `IndexBatchSamplerWrapper` ([#7681](https://github.com/PyTorchLightning/pytorch-lightning/pull/7681))


## [1.3.3] - 2021-05-27

### Changed

- Changed calling of `untoggle_optimizer(opt_idx)` out of the closure function ([#7563](https://github.com/PyTorchLightning/pytorch-lightning/pull/7563))

### Fixed

- Fixed `ProgressBar` pickling after calling `trainer.predict` ([#7608](https://github.com/PyTorchLightning/pytorch-lightning/pull/7608))
- Fixed broadcasting in multi-node, multi-gpu DDP using torch 1.7 ([#7592](https://github.com/PyTorchLightning/pytorch-lightning/pull/7592))
- Fixed dataloaders are not reset when tuning the model ([#7566](https://github.com/PyTorchLightning/pytorch-lightning/pull/7566))
- Fixed print errors in `ProgressBar` when `trainer.fit` is not called ([#7674](https://github.com/PyTorchLightning/pytorch-lightning/pull/7674))
- Fixed global step update when the epoch is skipped ([#7677](https://github.com/PyTorchLightning/pytorch-lightning/pull/7677))
- Fixed training loop total batch counter when accumulate grad batches was enabled ([#7692](https://github.com/PyTorchLightning/pytorch-lightning/pull/7692))


## [1.3.2] - 2021-05-18

### Changed

- `DataModule`s now avoid duplicate `{setup,teardown,prepare_data}` calls for the same stage ([#7238](https://github.com/PyTorchLightning/pytorch-lightning/pull/7238))

### Fixed

- Fixed parsing of multiple training dataloaders ([#7433](https://github.com/PyTorchLightning/pytorch-lightning/pull/7433))
- Fixed recursive passing of `wrong_type` keyword argument in `pytorch_lightning.utilities.apply_to_collection` ([#7433](https://github.com/PyTorchLightning/pytorch-lightning/pull/7433))
- Fixed setting correct `DistribType` for `ddp_cpu` (spawn) backend ([#7492](https://github.com/PyTorchLightning/pytorch-lightning/pull/7492))
- Fixed incorrect number of calls to LR scheduler when `check_val_every_n_epoch > 1` ([#7032](https://github.com/PyTorchLightning/pytorch-lightning/pull/7032))


## [1.3.1] - 2021-05-11

### Fixed

- Fixed DeepSpeed with IterableDatasets ([#7362](https://github.com/PyTorchLightning/pytorch-lightning/pull/7362))
- Fixed `Trainer.current_epoch` not getting restored after tuning ([#7434](https://github.com/PyTorchLightning/pytorch-lightning/pull/7434))
- Fixed local rank displayed in console log ([#7395](https://github.com/PyTorchLightning/pytorch-lightning/pull/7395))


## [1.3.0] - 2021-05-06

### Added

- Added support for the `EarlyStopping` callback to run at the end of the training epoch ([#6944](https://github.com/PyTorchLightning/pytorch-lightning/pull/6944))
- Added synchronization points before and after `setup` hooks are run ([#7202](https://github.com/PyTorchLightning/pytorch-lightning/pull/7202))
- Added a `teardown` hook to `ClusterEnvironment` ([#6942](https://github.com/PyTorchLightning/pytorch-lightning/pull/6942))
- Added utils for metrics to scalar conversions ([#7180](https://github.com/PyTorchLightning/pytorch-lightning/pull/7180))
- Added utils for NaN/Inf detection for gradients and parameters ([#6834](https://github.com/PyTorchLightning/pytorch-lightning/pull/6834))
- Added more explicit exception message when trying to execute `trainer.test()` or `trainer.validate()` with `fast_dev_run=True` ([#6667](https://github.com/PyTorchLightning/pytorch-lightning/pull/6667))
- Added `LightningCLI` class to provide simple reproducibility with minimum boilerplate training CLI (
    [#4492](https://github.com/PyTorchLightning/pytorch-lightning/pull/4492),
    [#6862](https://github.com/PyTorchLightning/pytorch-lightning/pull/6862),
    [#7156](https://github.com/PyTorchLightning/pytorch-lightning/pull/7156),
    [#7299](https://github.com/PyTorchLightning/pytorch-lightning/pull/7299))
- Added `gradient_clip_algorithm` argument to Trainer for gradient clipping by value ([#6123](https://github.com/PyTorchLightning/pytorch-lightning/pull/6123)).
- Added a way to print to terminal without breaking up the progress bar ([#5470](https://github.com/PyTorchLightning/pytorch-lightning/pull/5470))
- Added support to checkpoint after training steps in `ModelCheckpoint` callback ([#6146](https://github.com/PyTorchLightning/pytorch-lightning/pull/6146))
- Added `TrainerStatus.{INITIALIZING,RUNNING,FINISHED,INTERRUPTED}` ([#7173](https://github.com/PyTorchLightning/pytorch-lightning/pull/7173))
- Added `Trainer.validate()` method to perform one evaluation epoch over the validation set ([#4948](https://github.com/PyTorchLightning/pytorch-lightning/pull/4948))
- Added `LightningEnvironment` for Lightning-specific DDP ([#5915](https://github.com/PyTorchLightning/pytorch-lightning/pull/5915))
- Added `teardown()` hook to LightningDataModule ([#4673](https://github.com/PyTorchLightning/pytorch-lightning/pull/4673))
- Added `auto_insert_metric_name` parameter to `ModelCheckpoint` ([#6277](https://github.com/PyTorchLightning/pytorch-lightning/pull/6277))
- Added arg to `self.log` that enables users to give custom names when dealing with multiple dataloaders ([#6274](https://github.com/PyTorchLightning/pytorch-lightning/pull/6274))
- Added `teardown` method to `BaseProfiler` to enable subclasses defining post-profiling steps outside of `__del__` ([#6370](https://github.com/PyTorchLightning/pytorch-lightning/pull/6370))
- Added `setup` method to `BaseProfiler` to enable subclasses defining pre-profiling steps for every process ([#6633](https://github.com/PyTorchLightning/pytorch-lightning/pull/6633))
- Added no return warning to predict ([#6139](https://github.com/PyTorchLightning/pytorch-lightning/pull/6139))
- Added `Trainer.predict` config validation ([#6543](https://github.com/PyTorchLightning/pytorch-lightning/pull/6543))
- Added `AbstractProfiler` interface ([#6621](https://github.com/PyTorchLightning/pytorch-lightning/pull/6621))
- Added support for including module names for forward in the autograd trace of `PyTorchProfiler` ([#6349](https://github.com/PyTorchLightning/pytorch-lightning/pull/6349))
- Added support for the PyTorch 1.8.1 autograd profiler ([#6618](https://github.com/PyTorchLightning/pytorch-lightning/pull/6618))
- Added `outputs` parameter to callback's `on_validation_epoch_end` & `on_test_epoch_end` hooks ([#6120](https://github.com/PyTorchLightning/pytorch-lightning/pull/6120))
- Added `configure_sharded_model` hook ([#6679](https://github.com/PyTorchLightning/pytorch-lightning/pull/6679))
- Added support for `precision=64`, enabling training with double precision ([#6595](https://github.com/PyTorchLightning/pytorch-lightning/pull/6595))
- Added support for DDP communication hooks ([#6736](https://github.com/PyTorchLightning/pytorch-lightning/pull/6736))
- Added `artifact_location` argument to `MLFlowLogger` which will be passed to the `MlflowClient.create_experiment` call ([#6677](https://github.com/PyTorchLightning/pytorch-lightning/pull/6677))
- Added `model` parameter to precision plugins' `clip_gradients` signature (
    [#6764](https://github.com/PyTorchLightning/pytorch-lightning/pull/6764),
    [#7231](https://github.com/PyTorchLightning/pytorch-lightning/pull/7231))
- Added `is_last_batch` attribute to `Trainer` ([#6825](https://github.com/PyTorchLightning/pytorch-lightning/pull/6825))
- Added `LightningModule.lr_schedulers()` for manual optimization  ([#6567](https://github.com/PyTorchLightning/pytorch-lightning/pull/6567))
- Added `MpModelWrapper` in TPU Spawn ([#7045](https://github.com/PyTorchLightning/pytorch-lightning/pull/7045))
- Added `max_time` Trainer argument to limit training time ([#6823](https://github.com/PyTorchLightning/pytorch-lightning/pull/6823))
- Added `on_predict_{batch,epoch}_{start,end}` hooks ([#7141](https://github.com/PyTorchLightning/pytorch-lightning/pull/7141))
- Added new `EarlyStopping` parameters `stopping_threshold` and `divergence_threshold` ([#6868](https://github.com/PyTorchLightning/pytorch-lightning/pull/6868))
- Added `debug` flag to TPU Training Plugins (PT_XLA_DEBUG) ([#7219](https://github.com/PyTorchLightning/pytorch-lightning/pull/7219))
- Added new `UnrepeatedDistributedSampler` and `IndexBatchSamplerWrapper` for tracking distributed predictions ([#7215](https://github.com/PyTorchLightning/pytorch-lightning/pull/7215))
- Added `trainer.predict(return_predictions=None|False|True)` ([#7215](https://github.com/PyTorchLightning/pytorch-lightning/pull/7215))
- Added `BasePredictionWriter` callback to implement prediction saving ([#7127](https://github.com/PyTorchLightning/pytorch-lightning/pull/7127))
- Added `trainer.tune(scale_batch_size_kwargs, lr_find_kwargs)` arguments to configure the tuning algorithms ([#7258](https://github.com/PyTorchLightning/pytorch-lightning/pull/7258))
- Added `tpu_distributed` check for TPU Spawn barrier ([#7241](https://github.com/PyTorchLightning/pytorch-lightning/pull/7241))
- Added device updates to TPU Spawn for Pod training ([#7243](https://github.com/PyTorchLightning/pytorch-lightning/pull/7243))
- Added warning when missing `Callback` and using `resume_from_checkpoint` ([#7254](https://github.com/PyTorchLightning/pytorch-lightning/pull/7254))
- DeepSpeed single file saving ([#6900](https://github.com/PyTorchLightning/pytorch-lightning/pull/6900))
- Added Training type Plugins Registry (
    [#6982](https://github.com/PyTorchLightning/pytorch-lightning/pull/6982),
    [#7063](https://github.com/PyTorchLightning/pytorch-lightning/pull/7063),
    [#7214](https://github.com/PyTorchLightning/pytorch-lightning/pull/7214),
    [#7224](https://github.com/PyTorchLightning/pytorch-lightning/pull/7224)
)
- Add `ignore` param to `save_hyperparameters` ([#6056](https://github.com/PyTorchLightning/pytorch-lightning/pull/6056))

### Changed

- Changed `LightningModule.truncated_bptt_steps` to be property ([#7323](https://github.com/PyTorchLightning/pytorch-lightning/pull/7323))
- Changed `EarlyStopping` callback from by default running `EarlyStopping.on_validation_end` if only training is run. Set `check_on_train_epoch_end` to run the callback at the end of the train epoch instead of at the end of the validation epoch ([#7069](https://github.com/PyTorchLightning/pytorch-lightning/pull/7069))
- Renamed `pytorch_lightning.callbacks.swa` to `pytorch_lightning.callbacks.stochastic_weight_avg` ([#6259](https://github.com/PyTorchLightning/pytorch-lightning/pull/6259))
- Refactor `RunningStage` and `TrainerState` usage (
    [#4945](https://github.com/PyTorchLightning/pytorch-lightning/pull/4945),
    [#7173](https://github.com/PyTorchLightning/pytorch-lightning/pull/7173))
    * Added `RunningStage.SANITY_CHECKING`
    * Added `TrainerFn.{FITTING,VALIDATING,TESTING,PREDICTING,TUNING}`
    * Changed `trainer.evaluating` to return `True` if validating or testing
- Changed `setup()` and `teardown()` stage argument to take any of `{fit,validate,test,predict}` ([#6386](https://github.com/PyTorchLightning/pytorch-lightning/pull/6386))
- Changed profilers to save separate report files per state and rank ([#6621](https://github.com/PyTorchLightning/pytorch-lightning/pull/6621))
- The trainer no longer tries to save a checkpoint on exception or run callback's `on_train_end` functions ([#6864](https://github.com/PyTorchLightning/pytorch-lightning/pull/6864))
- Changed `PyTorchProfiler` to use `torch.autograd.profiler.record_function` to record functions ([#6349](https://github.com/PyTorchLightning/pytorch-lightning/pull/6349))
- Disabled `lr_scheduler.step()` in manual optimization  ([#6825](https://github.com/PyTorchLightning/pytorch-lightning/pull/6825))
- Changed warnings and recommendations for dataloaders in `ddp_spawn` ([#6762](https://github.com/PyTorchLightning/pytorch-lightning/pull/6762))
- `pl.seed_everything` will now also set the seed on the `DistributedSampler` ([#7024](https://github.com/PyTorchLightning/pytorch-lightning/pull/7024))
- Changed default setting for communication of multi-node training using `DDPShardedPlugin` ([#6937](https://github.com/PyTorchLightning/pytorch-lightning/pull/6937))
- `trainer.tune()` now returns the tuning result ([#7258](https://github.com/PyTorchLightning/pytorch-lightning/pull/7258))
- `LightningModule.from_datasets()` now accepts `IterableDataset` instances as training datasets. ([#7503](https://github.com/PyTorchLightning/pytorch-lightning/pull/7503))
- Changed `resume_from_checkpoint` warning to an error when the checkpoint file does not exist ([#7075](https://github.com/PyTorchLightning/pytorch-lightning/pull/7075))
- Automatically set `sync_batchnorm` for `training_type_plugin` ([#6536](https://github.com/PyTorchLightning/pytorch-lightning/pull/6536))
- Allowed training type plugin to delay optimizer creation ([#6331](https://github.com/PyTorchLightning/pytorch-lightning/pull/6331))
- Removed ModelSummary validation from train loop on_trainer_init ([#6610](https://github.com/PyTorchLightning/pytorch-lightning/pull/6610))
- Moved `save_function` to accelerator ([#6689](https://github.com/PyTorchLightning/pytorch-lightning/pull/6689))
- Updated DeepSpeed ZeRO ([#6546](https://github.com/PyTorchLightning/pytorch-lightning/pull/6546),
    [#6752](https://github.com/PyTorchLightning/pytorch-lightning/pull/6752),
    [#6142](https://github.com/PyTorchLightning/pytorch-lightning/pull/6142),
    [#6321](https://github.com/PyTorchLightning/pytorch-lightning/pull/6321))
- Improved verbose logging for `EarlyStopping` callback ([#6811](https://github.com/PyTorchLightning/pytorch-lightning/pull/6811))
- Run ddp_spawn dataloader checks on Windows ([#6930](https://github.com/PyTorchLightning/pytorch-lightning/pull/6930))
- Updated mlflow with using `resolve_tags` ([#6746](https://github.com/PyTorchLightning/pytorch-lightning/pull/6746))
- Moved `save_hyperparameters` to its own function ([#7119](https://github.com/PyTorchLightning/pytorch-lightning/pull/7119))
- Replaced `_DataModuleWrapper` with `__new__` ([#7289](https://github.com/PyTorchLightning/pytorch-lightning/pull/7289))
- Reset `current_fx` properties on lightning module in teardown ([#7247](https://github.com/PyTorchLightning/pytorch-lightning/pull/7247))
- Auto-set `DataLoader.worker_init_fn` with `seed_everything` ([#6960](https://github.com/PyTorchLightning/pytorch-lightning/pull/6960))
- Remove `model.trainer` call inside of dataloading mixin ([#7317](https://github.com/PyTorchLightning/pytorch-lightning/pull/7317))
- Split profilers module ([#6261](https://github.com/PyTorchLightning/pytorch-lightning/pull/6261))
- Ensure accelerator is valid if running interactively ([#5970](https://github.com/PyTorchLightning/pytorch-lightning/pull/5970))
- Disabled batch transfer in DP mode ([#6098](https://github.com/PyTorchLightning/pytorch-lightning/pull/6098))

### Deprecated

- Deprecated `outputs` in both `LightningModule.on_train_epoch_end` and `Callback.on_train_epoch_end` hooks ([#7339](https://github.com/PyTorchLightning/pytorch-lightning/pull/7339))
- Deprecated `Trainer.truncated_bptt_steps` in favor of `LightningModule.truncated_bptt_steps` ([#7323](https://github.com/PyTorchLightning/pytorch-lightning/pull/7323))
- Deprecated `outputs` in both `LightningModule.on_train_epoch_end` and `Callback.on_train_epoch_end` hooks ([#7339](https://github.com/PyTorchLightning/pytorch-lightning/pull/7339))
- Deprecated `LightningModule.grad_norm` in favor of `pytorch_lightning.utilities.grads.grad_norm` ([#7292](https://github.com/PyTorchLightning/pytorch-lightning/pull/7292))
- Deprecated the `save_function` property from the `ModelCheckpoint` callback ([#7201](https://github.com/PyTorchLightning/pytorch-lightning/pull/7201))
- Deprecated `LightningModule.write_predictions` and `LightningModule.write_predictions_dict` ([#7066](https://github.com/PyTorchLightning/pytorch-lightning/pull/7066))
- Deprecated `TrainerLoggingMixin` in favor of a separate utilities module for metric handling ([#7180](https://github.com/PyTorchLightning/pytorch-lightning/pull/7180))
- Deprecated `TrainerTrainingTricksMixin` in favor of a separate utilities module for NaN/Inf detection for gradients and parameters ([#6834](https://github.com/PyTorchLightning/pytorch-lightning/pull/6834))
- `period` has been deprecated in favor of `every_n_val_epochs` in the `ModelCheckpoint` callback ([#6146](https://github.com/PyTorchLightning/pytorch-lightning/pull/6146))
- Deprecated `trainer.running_sanity_check` in favor of `trainer.sanity_checking` ([#4945](https://github.com/PyTorchLightning/pytorch-lightning/pull/4945))
- Deprecated `Profiler(output_filename)` in favor of `dirpath` and `filename` ([#6621](https://github.com/PyTorchLightning/pytorch-lightning/pull/6621))
- Deprecated `PytorchProfiler(profiled_functions)` in favor of `record_functions` ([#6349](https://github.com/PyTorchLightning/pytorch-lightning/pull/6349))
- Deprecated `@auto_move_data` in favor of `trainer.predict` ([#6993](https://github.com/PyTorchLightning/pytorch-lightning/pull/6993))
- Deprecated `Callback.on_load_checkpoint(checkpoint)` in favor of `Callback.on_load_checkpoint(trainer, pl_module, checkpoint)` ([#7253](https://github.com/PyTorchLightning/pytorch-lightning/pull/7253))
- Deprecated metrics in favor of `torchmetrics` (
    [#6505](https://github.com/PyTorchLightning/pytorch-lightning/pull/6505),
    [#6530](https://github.com/PyTorchLightning/pytorch-lightning/pull/6530),
    [#6540](https://github.com/PyTorchLightning/pytorch-lightning/pull/6540),
    [#6547](https://github.com/PyTorchLightning/pytorch-lightning/pull/6547),
    [#6515](https://github.com/PyTorchLightning/pytorch-lightning/pull/6515),
    [#6572](https://github.com/PyTorchLightning/pytorch-lightning/pull/6572),
    [#6573](https://github.com/PyTorchLightning/pytorch-lightning/pull/6573),
    [#6584](https://github.com/PyTorchLightning/pytorch-lightning/pull/6584),
    [#6636](https://github.com/PyTorchLightning/pytorch-lightning/pull/6636),
    [#6637](https://github.com/PyTorchLightning/pytorch-lightning/pull/6637),
    [#6649](https://github.com/PyTorchLightning/pytorch-lightning/pull/6649),
    [#6659](https://github.com/PyTorchLightning/pytorch-lightning/pull/6659),
    [#7131](https://github.com/PyTorchLightning/pytorch-lightning/pull/7131),
)
- Deprecated the `LightningModule.datamodule` getter and setter methods; access them through `Trainer.datamodule` instead ([#7168](https://github.com/PyTorchLightning/pytorch-lightning/pull/7168))
- Deprecated the use of `Trainer(gpus="i")` (string) for selecting the i-th GPU; from v1.5 this will set the number of GPUs instead of the index ([#6388](https://github.com/PyTorchLightning/pytorch-lightning/pull/6388))

### Removed

- Removed the `exp_save_path` property from the `LightningModule` ([#7266](https://github.com/PyTorchLightning/pytorch-lightning/pull/7266))
- Removed training loop explicitly calling `EarlyStopping.on_validation_end` if no validation is run ([#7069](https://github.com/PyTorchLightning/pytorch-lightning/pull/7069))
- Removed `automatic_optimization` as a property from the training loop in favor of `LightningModule.automatic_optimization` ([#7130](https://github.com/PyTorchLightning/pytorch-lightning/pull/7130))
- Removed evaluation loop legacy returns for `*_epoch_end` hooks ([#6973](https://github.com/PyTorchLightning/pytorch-lightning/pull/6973))
- Removed support for passing a bool value to `profiler` argument of Trainer ([#6164](https://github.com/PyTorchLightning/pytorch-lightning/pull/6164))
- Removed no return warning from val/test step ([#6139](https://github.com/PyTorchLightning/pytorch-lightning/pull/6139))
- Removed passing a `ModelCheckpoint` instance to `Trainer(checkpoint_callback)` ([#6166](https://github.com/PyTorchLightning/pytorch-lightning/pull/6166))
- Removed deprecated Trainer argument `enable_pl_optimizer` and `automatic_optimization` ([#6163](https://github.com/PyTorchLightning/pytorch-lightning/pull/6163))
- Removed deprecated metrics ([#6161](https://github.com/PyTorchLightning/pytorch-lightning/pull/6161))
    * from `pytorch_lightning.metrics.functional.classification` removed `to_onehot`, `to_categorical`, `get_num_classes`, `roc`, `multiclass_roc`, `average_precision`, `precision_recall_curve`, `multiclass_precision_recall_curve`
    * from `pytorch_lightning.metrics.functional.reduction` removed `reduce`, `class_reduce`
- Removed deprecated `ModelCheckpoint` arguments `prefix`, `mode="auto"` ([#6162](https://github.com/PyTorchLightning/pytorch-lightning/pull/6162))
- Removed `mode='auto'` from `EarlyStopping` ([#6167](https://github.com/PyTorchLightning/pytorch-lightning/pull/6167))
- Removed `epoch` and `step` arguments from `ModelCheckpoint.format_checkpoint_name()`, these are now included in the `metrics` argument ([#7344](https://github.com/PyTorchLightning/pytorch-lightning/pull/7344))
- Removed legacy references for magic keys in the `Result` object ([#6016](https://github.com/PyTorchLightning/pytorch-lightning/pull/6016))
- Removed deprecated `LightningModule` `hparams` setter ([#6207](https://github.com/PyTorchLightning/pytorch-lightning/pull/6207))
- Removed legacy code to log or include metrics in the progress bar by returning them in a dict with the `"log"/"progress_bar"` magic keys. Use `self.log` instead ([#6734](https://github.com/PyTorchLightning/pytorch-lightning/pull/6734))
- Removed `trainer.fit()` return value of `1`. It has no return now ([#7237](https://github.com/PyTorchLightning/pytorch-lightning/pull/7237))
- Removed `logger_connector` legacy code ([#6733](https://github.com/PyTorchLightning/pytorch-lightning/pull/6733))
- Removed unused mixin attributes ([#6487](https://github.com/PyTorchLightning/pytorch-lightning/pull/6487))

### Fixed

- Fixed NaN errors in progress bars when training with iterable datasets with no length defined ([#7306](https://github.com/PyTorchLightning/pytorch-lightning/pull/7306))
- Fixed attaching train and validation dataloaders when `reload_dataloaders_every_epoch=True` and `num_sanity_val_steps=0` ([#7207](https://github.com/PyTorchLightning/pytorch-lightning/pull/7207))
- Added a barrier in the accelerator `teardown` to synchronize processes before execution finishes ([#6814](https://github.com/PyTorchLightning/pytorch-lightning/pull/6814))
- Fixed multi-node DDP sub-process launch by using `local_rank` instead of `global_rank` for main process assertion ([#7061](https://github.com/PyTorchLightning/pytorch-lightning/pull/7061))
- Fixed incorrect removal of `WORLD_SIZE` environment variable in DDP training when launching with torch distributed/torchelastic ([#6942](https://github.com/PyTorchLightning/pytorch-lightning/pull/6942))
- Made the `Plugin.reduce` method more consistent across all Plugins to reflect a mean-reduction by default ([#6011](https://github.com/PyTorchLightning/pytorch-lightning/pull/6011))
- Move lightning module to correct device type when using LightningDistributedWrapper ([#6070](https://github.com/PyTorchLightning/pytorch-lightning/pull/6070))
- Do not print top-k verbose log with `ModelCheckpoint(monitor=None)` ([#6109](https://github.com/PyTorchLightning/pytorch-lightning/pull/6109))
- Fixed `ModelCheckpoint(save_top_k=0, save_last=True)` not saving the `last` checkpoint ([#6136](https://github.com/PyTorchLightning/pytorch-lightning/pull/6136))
- Fixed `.teardown(stage='fit')` and `.on_fit_{start,end}()` getting called during `trainer.test` ([#6386](https://github.com/PyTorchLightning/pytorch-lightning/pull/6386))
- Fixed LightningModule `all_gather` on cpu tensors ([#6416](https://github.com/PyTorchLightning/pytorch-lightning/pull/6416))
- Fixed torch distributed not available in setup hook for DDP ([#6506](https://github.com/PyTorchLightning/pytorch-lightning/pull/6506))
- Fixed `trainer.tuner.{lr_find,scale_batch_size}` not setting the `Trainer` state properly ([#7258](https://github.com/PyTorchLightning/pytorch-lightning/pull/7258))
- Fixed bug where the learning rate schedulers did not follow the optimizer frequencies ([#4868](https://github.com/PyTorchLightning/pytorch-lightning/pull/4868))
- Fixed pickle error checker to now check for `pickle.PickleError` to catch all pickle errors ([#6917](https://github.com/PyTorchLightning/pytorch-lightning/pull/6917))
- Fixed a bug where the outputs object passed to `LightningModule.training_epoch_end` was different from the object passed to the `on_train_end_epoch` hook ([#6969](https://github.com/PyTorchLightning/pytorch-lightning/pull/6969))
- Fixed a bug where the outputs passed to `train_batch_end` would be lists even when using a single optimizer and no truncated backprop through time steps ([#6969](https://github.com/PyTorchLightning/pytorch-lightning/pull/6969))
- Fixed bug for trainer error handling which would cause hang for distributed training ([#6864](https://github.com/PyTorchLightning/pytorch-lightning/pull/6864))
- Fixed `self.device` not returning the correct device in replicas of data-parallel ([#6414](https://github.com/PyTorchLightning/pytorch-lightning/pull/6414))
- Fixed `lr_find` trying beyond `num_training` steps and suggesting a too high learning rate ([#7076](https://github.com/PyTorchLightning/pytorch-lightning/pull/7076))
- Fixed logger creating incorrect version folder in DDP with repeated `Trainer.fit` calls ([#7077](https://github.com/PyTorchLightning/pytorch-lightning/pull/7077))
- Fixed metric objects passed directly to `self.log` not being reset correctly ([#7055](https://github.com/PyTorchLightning/pytorch-lightning/pull/7055))
- Fixed `CombinedLoader` in distributed settings for validation / testing ([#7102](https://github.com/PyTorchLightning/pytorch-lightning/pull/7102))
- Fixed the save_dir in `WandbLogger` when the run was initiated externally ([#7106](https://github.com/PyTorchLightning/pytorch-lightning/pull/7106))
- Fixed `num_sanity_val_steps` affecting reproducibility of training data shuffling ([#7014](https://github.com/PyTorchLightning/pytorch-lightning/pull/7014))
- Fixed resetting device after `fitting/evaluating/predicting` ([#7188](https://github.com/PyTorchLightning/pytorch-lightning/pull/7188))
- Fixed bug where `trainer.tuner.scale_batch_size(max_trials=0)` would not return the correct batch size result ([#7262](https://github.com/PyTorchLightning/pytorch-lightning/pull/7262))
- Fixed metrics not being properly logged with `precision=16` and `manual_optimization` ([#7228](https://github.com/PyTorchLightning/pytorch-lightning/pull/7228))
- Fixed `BaseFinetuning` properly reloading `optimizer_states` when using `resume_from_checkpoint` ([#6891](https://github.com/PyTorchLightning/pytorch-lightning/pull/6891))
- Fixed `parameters_to_ignore` not properly set to DDPWrapper ([#7239](https://github.com/PyTorchLightning/pytorch-lightning/pull/7239))
- Fixed parsing of `fast_dev_run=True` with the built-in `ArgumentParser` ([#7240](https://github.com/PyTorchLightning/pytorch-lightning/pull/7240))
- Fixed handling an `IterableDataset` that fails to produce a batch at the beginning of an epoch ([#7294](https://github.com/PyTorchLightning/pytorch-lightning/pull/7294))
- Fixed `LightningModule.save_hyperparameters()` when attempting to save an empty container ([#7268](https://github.com/PyTorchLightning/pytorch-lightning/pull/7268))
- Fixed `apex` not properly instantiated when running with `ddp` ([#7274](https://github.com/PyTorchLightning/pytorch-lightning/pull/7274))
- Fixed optimizer `state` not moved to `GPU` ([#7277](https://github.com/PyTorchLightning/pytorch-lightning/pull/7277))
- Fixed custom init args for `WandbLogger` ([#6989](https://github.com/PyTorchLightning/pytorch-lightning/pull/6989))
- Fixed a bug where an error would be raised if the train dataloader sometimes produced None for a batch ([#7342](https://github.com/PyTorchLightning/pytorch-lightning/pull/7342))
- Fixed examples (
    [#6600](https://github.com/PyTorchLightning/pytorch-lightning/pull/6600),
    [#6638](https://github.com/PyTorchLightning/pytorch-lightning/pull/6638),
    [#7096](https://github.com/PyTorchLightning/pytorch-lightning/pull/7096),
    [#7246](https://github.com/PyTorchLightning/pytorch-lightning/pull/7246),
    [#6357](https://github.com/PyTorchLightning/pytorch-lightning/pull/6357),
    [#6476](https://github.com/PyTorchLightning/pytorch-lightning/pull/6476),
    [#6294](https://github.com/PyTorchLightning/pytorch-lightning/pull/6294),
    [#6373](https://github.com/PyTorchLightning/pytorch-lightning/pull/6373),
    [#6088](https://github.com/PyTorchLightning/pytorch-lightning/pull/6088),
    [#7398](https://github.com/PyTorchLightning/pytorch-lightning/pull/7398)
)
- Resolved schedule step bug for PyTorch Profiler ([#6674](https://github.com/PyTorchLightning/pytorch-lightning/pull/6674),
    [#6681](https://github.com/PyTorchLightning/pytorch-lightning/pull/6681))
- Updated logic for checking TPUs availability ([#6767](https://github.com/PyTorchLightning/pytorch-lightning/pull/6767))
- Resolve TPU miss rendezvous ([#6781](https://github.com/PyTorchLightning/pytorch-lightning/pull/6781))
- Fixed auto-scaling mode when calling tune method on trainer ([#7321](https://github.com/PyTorchLightning/pytorch-lightning/pull/7321))
- Fixed finetuning complex models correctly unfreezes ([#6880](https://github.com/PyTorchLightning/pytorch-lightning/pull/6880))
- Ensure we set the eval/train flag correctly on accelerator model ([#6877](https://github.com/PyTorchLightning/pytorch-lightning/pull/6877))
- Set better defaults for `rank_zero_only.rank` when training is launched with SLURM and torchelastic ([#6802](https://github.com/PyTorchLightning/pytorch-lightning/pull/6802))
- Fixed matching the number of outputs of backward with forward for AllGatherGrad ([#6625](https://github.com/PyTorchLightning/pytorch-lightning/pull/6625))
- Fixed the `gradient_clip_algorithm` has no effect ([#6928](https://github.com/PyTorchLightning/pytorch-lightning/pull/6928))
- Fixed CUDA OOM detection and handling ([#6934](https://github.com/PyTorchLightning/pytorch-lightning/pull/6934))
- Fixed `unfreeze_and_add_param_group` expects `modules` rather than `module` ([#6822](https://github.com/PyTorchLightning/pytorch-lightning/pull/6822))
- Fixed DPP + SyncBN when move on device ([#6838](https://github.com/PyTorchLightning/pytorch-lightning/pull/6838))
- Fixed missing arguments in `lr_find` call ([#6784](https://github.com/PyTorchLightning/pytorch-lightning/pull/6784))
- Fixed `set_default_tensor_type` to `torch.DoubleTensor` with precision=64 ([#7108](https://github.com/PyTorchLightning/pytorch-lightning/pull/7108))
- Fixed `NeptuneLogger.log_text(step=None)` ([#7194](https://github.com/PyTorchLightning/pytorch-lightning/pull/7194))
- Fixed importing torchtext batch ([#6365](https://github.com/PyTorchLightning/pytorch-lightning/pull/6365),
    [#6323](https://github.com/PyTorchLightning/pytorch-lightning/pull/6323),
    [#6211](https://github.com/PyTorchLightning/pytorch-lightning/pull/6211))


## [1.2.9] - 2021-04-20

### Fixed

- Fixed the order to call for world ranks & the `root_device` property in `TPUSpawnPlugin` ([#7074](https://github.com/PyTorchLightning/pytorch-lightning/pull/7074))
- Fixed multi-gpu join for Horovod ([#6954](https://github.com/PyTorchLightning/pytorch-lightning/pull/6954))
- Fixed parsing for pre-release package versions ([#6999](https://github.com/PyTorchLightning/pytorch-lightning/pull/6999))


## [1.2.8] - 2021-04-14

### Added

- Added TPUSpawn + IterableDataset error message ([#6875](https://github.com/PyTorchLightning/pytorch-lightning/pull/6875))

### Fixed

- Fixed process rank not being available right away after `Trainer` instantiation ([#6941](https://github.com/PyTorchLightning/pytorch-lightning/pull/6941))
- Fixed `sync_dist` for tpus ([#6950](https://github.com/PyTorchLightning/pytorch-lightning/pull/6950))
- Fixed `AttributeError` for `require_backward_grad_sync` when running manual optimization with sharded plugin ([#6915](https://github.com/PyTorchLightning/pytorch-lightning/pull/6915))
- Fixed `--gpus` default for parser returned by `Trainer.add_argparse_args` ([#6898](https://github.com/PyTorchLightning/pytorch-lightning/pull/6898))
- Fixed TPU Spawn all gather ([#6896](https://github.com/PyTorchLightning/pytorch-lightning/pull/6896))
- Fixed `EarlyStopping` logic when `min_epochs` or `min_steps` requirement is not met ([#6705](https://github.com/PyTorchLightning/pytorch-lightning/pull/6705))
- Fixed csv extension check ([#6436](https://github.com/PyTorchLightning/pytorch-lightning/pull/6436))
- Fixed checkpoint issue when using Horovod distributed backend ([#6958](https://github.com/PyTorchLightning/pytorch-lightning/pull/6958))
- Fixed tensorboard exception raising ([#6901](https://github.com/PyTorchLightning/pytorch-lightning/pull/6901))
- Fixed setting the eval/train flag correctly on accelerator model ([#6983](https://github.com/PyTorchLightning/pytorch-lightning/pull/6983))
- Fixed DDP_SPAWN compatibility with bug_report_model.py ([#6892](https://github.com/PyTorchLightning/pytorch-lightning/pull/6892))
- Fixed bug where `BaseFinetuning.flatten_modules()` was duplicating leaf node parameters ([#6879](https://github.com/PyTorchLightning/pytorch-lightning/pull/6879))
- Set better defaults for `rank_zero_only.rank` when training is launched with SLURM and torchelastic:
    * Support SLURM and torchelastic global rank environment variables ([#5715](https://github.com/PyTorchLightning/pytorch-lightning/pull/5715))
    * Remove hardcoding of local rank in accelerator connector ([#6878](https://github.com/PyTorchLightning/pytorch-lightning/pull/6878))


## [1.2.7] - 2021-04-06

### Fixed

- Fixed resolve a bug with omegaconf and xm.save ([#6741](https://github.com/PyTorchLightning/pytorch-lightning/pull/6741))
- Fixed an issue with IterableDataset when __len__ is not defined ([#6828](https://github.com/PyTorchLightning/pytorch-lightning/pull/6828))
- Sanitize None params during pruning ([#6836](https://github.com/PyTorchLightning/pytorch-lightning/pull/6836))
- Enforce an epoch scheduler interval when using SWA ([#6588](https://github.com/PyTorchLightning/pytorch-lightning/pull/6588))
- Fixed TPU Colab hang issue, post training ([#6816](https://github.com/PyTorchLightning/pytorch-lightning/pull/6816))
- Fixed a bug where `TensorBoardLogger` would give a warning and not log correctly to a symbolic link `save_dir` ([#6730](https://github.com/PyTorchLightning/pytorch-lightning/pull/6730))
- Fixed bug where `predict` could not be used when `progress_bar_refresh_rate=0` ([#6884](https://github.com/PyTorchLightning/pytorch-lightning/pull/6884))


## [1.2.6] - 2021-03-30

### Changed

- Changed the behavior of `on_epoch_start` to run at the beginning of validation & test epoch ([#6498](https://github.com/PyTorchLightning/pytorch-lightning/pull/6498))

### Removed

- Removed legacy code to include `step` dictionary returns in `callback_metrics`. Use `self.log_dict` instead. ([#6682](https://github.com/PyTorchLightning/pytorch-lightning/pull/6682))

### Fixed

- Fixed `DummyLogger.log_hyperparams` raising a `TypeError` when running with `fast_dev_run=True` ([#6398](https://github.com/PyTorchLightning/pytorch-lightning/pull/6398))
- Fixed error on TPUs when there was no `ModelCheckpoint` ([#6654](https://github.com/PyTorchLightning/pytorch-lightning/pull/6654))
- Fixed `trainer.test` freeze on TPUs ([#6654](https://github.com/PyTorchLightning/pytorch-lightning/pull/6654))
- Fixed a bug where gradients were disabled after calling `Trainer.predict` ([#6657](https://github.com/PyTorchLightning/pytorch-lightning/pull/6657))
- Fixed bug where no TPUs were detected in a TPU pod env ([#6719](https://github.com/PyTorchLightning/pytorch-lightning/pull/6719))


## [1.2.5] - 2021-03-23

### Changed

- Update Gradient Clipping for the TPU Accelerator ([#6576](https://github.com/PyTorchLightning/pytorch-lightning/pull/6576))
- Refactored setup for typing friendly ([#6590](https://github.com/PyTorchLightning/pytorch-lightning/pull/6590))

### Fixed

- Fixed a bug where `all_gather` would not work correctly with `tpu_cores=8` ([#6587](https://github.com/PyTorchLightning/pytorch-lightning/pull/6587))
- Fixed comparing required versions ([#6434](https://github.com/PyTorchLightning/pytorch-lightning/pull/6434))
- Fixed duplicate logs appearing in console when using the python logging module ([#6275](https://github.com/PyTorchLightning/pytorch-lightning/pull/6275))
- Added Autocast in validation, test and predict modes for Native AMP ([#6565](https://github.com/PyTorchLightning/pytorch-lightning/pull/6565))


## [1.2.4] - 2021-03-16

### Changed

- Changed the default of `find_unused_parameters` back to `True` in DDP and DDP Spawn ([#6438](https://github.com/PyTorchLightning/pytorch-lightning/pull/6438))

### Fixed

- Expose DeepSpeed loss parameters to allow users to fix loss instability ([#6115](https://github.com/PyTorchLightning/pytorch-lightning/pull/6115))
- Fixed DP reduction with collection ([#6324](https://github.com/PyTorchLightning/pytorch-lightning/pull/6324))
- Fixed an issue where the tuner would not tune the learning rate if also tuning the batch size ([#4688](https://github.com/PyTorchLightning/pytorch-lightning/pull/4688))
- Fixed broadcast to use PyTorch `broadcast_object_list` and add `reduce_decision` ([#6410](https://github.com/PyTorchLightning/pytorch-lightning/pull/6410))
- Fixed logger creating directory structure too early in DDP ([#6380](https://github.com/PyTorchLightning/pytorch-lightning/pull/6380))
- Fixed DeepSpeed additional memory use on rank 0 when default device not set early enough ([#6460](https://github.com/PyTorchLightning/pytorch-lightning/pull/6460))
- Fixed an issue with `Tuner.scale_batch_size` not finding the batch size attribute in the datamodule ([#5968](https://github.com/PyTorchLightning/pytorch-lightning/pull/5968))
- Fixed an exception in the layer summary when the model contains torch.jit scripted submodules ([#6511](https://github.com/PyTorchLightning/pytorch-lightning/pull/6511))
- Fixed when Train loop config was run during `Trainer.predict` ([#6541](https://github.com/PyTorchLightning/pytorch-lightning/pull/6541))


## [1.2.3] - 2021-03-09

### Fixed

- Fixed `ModelPruning(make_pruning_permanent=True)` pruning buffers getting removed when saved during training ([#6073](https://github.com/PyTorchLightning/pytorch-lightning/pull/6073))
- Fixed when `_stable_1d_sort` to work when `n >= N` ([#6177](https://github.com/PyTorchLightning/pytorch-lightning/pull/6177))
- Fixed `AttributeError` when `logger=None` on TPU ([#6221](https://github.com/PyTorchLightning/pytorch-lightning/pull/6221))
- Fixed PyTorch Profiler with `emit_nvtx` ([#6260](https://github.com/PyTorchLightning/pytorch-lightning/pull/6260))
- Fixed `trainer.test` from `best_path` hangs after calling `trainer.fit`  ([#6272](https://github.com/PyTorchLightning/pytorch-lightning/pull/6272))
- Fixed `SingleTPU` calling `all_gather` ([#6296](https://github.com/PyTorchLightning/pytorch-lightning/pull/6296))
- Ensure we check DeepSpeed/Sharded in multi-node DDP ([#6297](https://github.com/PyTorchLightning/pytorch-lightning/pull/6297)
- Check `LightningOptimizer` doesn't delete optimizer hooks ([#6305](https://github.com/PyTorchLightning/pytorch-lightning/pull/6305)
- Resolve memory leak for evaluation ([#6326](https://github.com/PyTorchLightning/pytorch-lightning/pull/6326)
- Ensure that clip gradients is only called if the value is greater than 0 ([#6330](https://github.com/PyTorchLightning/pytorch-lightning/pull/6330)
- Fixed `Trainer` not resetting `lightning_optimizers` when calling `Trainer.fit()` multiple times ([#6372](https://github.com/PyTorchLightning/pytorch-lightning/pull/6372))


## [1.2.2] - 2021-03-02

### Added

- Added `checkpoint` parameter to callback's `on_save_checkpoint` hook ([#6072](https://github.com/PyTorchLightning/pytorch-lightning/pull/6072))

### Changed

- Changed the order of `backward`, `step`, `zero_grad` to `zero_grad`, `backward`, `step` ([#6147](https://github.com/PyTorchLightning/pytorch-lightning/pull/6147))
- Changed default for DeepSpeed CPU Offload to False, due to prohibitively slow speeds at smaller scale ([#6262](https://github.com/PyTorchLightning/pytorch-lightning/pull/6262))

### Fixed

- Fixed epoch level schedulers not being called when `val_check_interval < 1.0` ([#6075](https://github.com/PyTorchLightning/pytorch-lightning/pull/6075))
- Fixed multiple early stopping callbacks ([#6197](https://github.com/PyTorchLightning/pytorch-lightning/pull/6197))
- Fixed incorrect usage of `detach()`, `cpu()`, `to()` ([#6216](https://github.com/PyTorchLightning/pytorch-lightning/pull/6216))
- Fixed LBFGS optimizer support which didn't converge in automatic optimization ([#6147](https://github.com/PyTorchLightning/pytorch-lightning/pull/6147))
- Prevent `WandbLogger` from dropping values ([#5931](https://github.com/PyTorchLightning/pytorch-lightning/pull/5931))
- Fixed error thrown when using valid distributed mode in multi node ([#6297](https://github.com/PyTorchLightning/pytorch-lightning/pull/6297)


## [1.2.1] - 2021-02-23

### Fixed

- Fixed incorrect yield logic for the amp autocast context manager ([#6080](https://github.com/PyTorchLightning/pytorch-lightning/pull/6080))
- Fixed priority of plugin/accelerator when setting distributed mode ([#6089](https://github.com/PyTorchLightning/pytorch-lightning/pull/6089))
- Fixed error message for AMP + CPU incompatibility ([#6107](https://github.com/PyTorchLightning/pytorch-lightning/pull/6107))
- Disabled batch transfer in DP mode ([#6093](https://github.com/PyTorchLightning/pytorch-lightning/pull/6093))


## [1.2.0] - 2021-02-18

### Added

- Added `DataType`, `AverageMethod` and `MDMCAverageMethod` enum in metrics ([#5657](https://github.com/PyTorchLightning/pytorch-lightning/pull/5689))
- Added support for summarized model total params size in megabytes ([#5590](https://github.com/PyTorchLightning/pytorch-lightning/pull/5590))
- Added support for multiple train loaders ([#1959](https://github.com/PyTorchLightning/pytorch-lightning/pull/1959))
- Added `Accuracy` metric now generalizes to Top-k accuracy for (multi-dimensional) multi-class inputs using the `top_k` parameter ([#4838](https://github.com/PyTorchLightning/pytorch-lightning/pull/4838))
- Added `Accuracy` metric now enables the computation of subset accuracy for multi-label or multi-dimensional multi-class inputs with the `subset_accuracy` parameter ([#4838](https://github.com/PyTorchLightning/pytorch-lightning/pull/4838))
- Added `HammingDistance` metric to compute the hamming distance (loss) ([#4838](https://github.com/PyTorchLightning/pytorch-lightning/pull/4838))
- Added `max_fpr` parameter to `auroc` metric for computing partial auroc metric ([#3790](https://github.com/PyTorchLightning/pytorch-lightning/pull/3790))
- Added `StatScores` metric to compute the number of true positives, false positives, true negatives and false negatives ([#4839](https://github.com/PyTorchLightning/pytorch-lightning/pull/4839))
- Added `R2Score` metric ([#5241](https://github.com/PyTorchLightning/pytorch-lightning/pull/5241))
- Added `LambdaCallback` ([#5347](https://github.com/PyTorchLightning/pytorch-lightning/pull/5347))
- Added `BackboneLambdaFinetuningCallback` ([#5377](https://github.com/PyTorchLightning/pytorch-lightning/pull/5377))
- Accelerator `all_gather` supports collection ([#5221](https://github.com/PyTorchLightning/pytorch-lightning/pull/5221))
- Added `image_gradients` functional metric to compute the image gradients of a given input image. ([#5056](https://github.com/PyTorchLightning/pytorch-lightning/pull/5056))
- Added `MetricCollection` ([#4318](https://github.com/PyTorchLightning/pytorch-lightning/pull/4318))
- Added `.clone()` method to metrics ([#4318](https://github.com/PyTorchLightning/pytorch-lightning/pull/4318))
- Added `IoU` class interface ([#4704](https://github.com/PyTorchLightning/pytorch-lightning/pull/4704))
- Support to tie weights after moving model to TPU via `on_post_move_to_device` hook
- Added missing val/test hooks in `LightningModule` ([#5467](https://github.com/PyTorchLightning/pytorch-lightning/pull/5467))
- The `Recall` and `Precision` metrics (and their functional counterparts `recall` and `precision`) can now be generalized to Recall@K and Precision@K with the use of `top_k` parameter ([#4842](https://github.com/PyTorchLightning/pytorch-lightning/pull/4842))
- Added `ModelPruning` Callback ([#5618](https://github.com/PyTorchLightning/pytorch-lightning/pull/5618),
    [#5825](https://github.com/PyTorchLightning/pytorch-lightning/pull/5825),
    [#6045](https://github.com/PyTorchLightning/pytorch-lightning/pull/6045))
- Added `PyTorchProfiler` ([#5560](https://github.com/PyTorchLightning/pytorch-lightning/pull/5560))
- Added compositional metrics ([#5464](https://github.com/PyTorchLightning/pytorch-lightning/pull/5464))
- Added Trainer method `predict(...)` for high performance predictions ([#5579](https://github.com/PyTorchLightning/pytorch-lightning/pull/5579))
- Added `on_before_batch_transfer` and `on_after_batch_transfer` data hooks ([#3671](https://github.com/PyTorchLightning/pytorch-lightning/pull/3671))
- Added AUC/AUROC class interface ([#5479](https://github.com/PyTorchLightning/pytorch-lightning/pull/5479))
- Added `PredictLoop` object ([#5752](https://github.com/PyTorchLightning/pytorch-lightning/pull/5752))
- Added `QuantizationAwareTraining` callback ([#5706](https://github.com/PyTorchLightning/pytorch-lightning/pull/5706),
    [#6040](https://github.com/PyTorchLightning/pytorch-lightning/pull/6040))
- Added `LightningModule.configure_callbacks` to enable the definition of model-specific callbacks ([#5621](https://github.com/PyTorchLightning/pytorch-lightning/pull/5621))
- Added `dim` to `PSNR` metric for mean-squared-error reduction ([#5957](https://github.com/PyTorchLightning/pytorch-lightning/pull/5957))
- Added promxial policy optimization template to pl_examples ([#5394](https://github.com/PyTorchLightning/pytorch-lightning/pull/5394))
- Added `log_graph` to `CometLogger` ([#5295](https://github.com/PyTorchLightning/pytorch-lightning/pull/5295))
- Added possibility for nested loaders ([#5404](https://github.com/PyTorchLightning/pytorch-lightning/pull/5404))
- Added `sync_step` to Wandb logger ([#5351](https://github.com/PyTorchLightning/pytorch-lightning/pull/5351))
- Added `StochasticWeightAveraging` callback ([#5640](https://github.com/PyTorchLightning/pytorch-lightning/pull/5640))
- Added `LightningDataModule.from_datasets(...)` ([#5133](https://github.com/PyTorchLightning/pytorch-lightning/pull/5133))
- Added `PL_TORCH_DISTRIBUTED_BACKEND` env variable to select backend ([#5981](https://github.com/PyTorchLightning/pytorch-lightning/pull/5981))
- Added `Trainer` flag to activate Stochastic Weight Averaging (SWA) `Trainer(stochastic_weight_avg=True)` ([#6038](https://github.com/PyTorchLightning/pytorch-lightning/pull/6038))
- Added DeepSpeed integration ([#5954](https://github.com/PyTorchLightning/pytorch-lightning/pull/5954),
    [#6042](https://github.com/PyTorchLightning/pytorch-lightning/pull/6042))

### Changed

- Changed `stat_scores` metric now calculates stat scores over all classes and gains new parameters, in line with the new `StatScores` metric ([#4839](https://github.com/PyTorchLightning/pytorch-lightning/pull/4839))
- Changed `computer_vision_fine_tunning` example to use `BackboneLambdaFinetuningCallback` ([#5377](https://github.com/PyTorchLightning/pytorch-lightning/pull/5377))
- Changed `automatic casting` for LoggerConnector `metrics` ([#5218](https://github.com/PyTorchLightning/pytorch-lightning/pull/5218))
- Changed `iou` [func] to allow float input ([#4704](https://github.com/PyTorchLightning/pytorch-lightning/pull/4704))
- Metric `compute()` method will no longer automatically call `reset()` ([#5409](https://github.com/PyTorchLightning/pytorch-lightning/pull/5409))
- Set PyTorch 1.4 as min requirements, also for testing and examples `torchvision>=0.5` and `torchtext>=0.5` ([#5418](https://github.com/PyTorchLightning/pytorch-lightning/pull/5418))
- Changed `callbacks` argument in `Trainer` to allow `Callback` input ([#5446](https://github.com/PyTorchLightning/pytorch-lightning/pull/5446))
- Changed the default of `find_unused_parameters` to `False` in DDP ([#5185](https://github.com/PyTorchLightning/pytorch-lightning/pull/5185))
- Changed `ModelCheckpoint` version suffixes to start at 1 ([#5008](https://github.com/PyTorchLightning/pytorch-lightning/pull/5008))
- Progress bar metrics tensors are now converted to float ([#5692](https://github.com/PyTorchLightning/pytorch-lightning/pull/5692))
- Changed the default value for the `progress_bar_refresh_rate` Trainer argument in Google COLAB notebooks to 20 ([#5516](https://github.com/PyTorchLightning/pytorch-lightning/pull/5516))
- Extended support for purely iteration-based training ([#5726](https://github.com/PyTorchLightning/pytorch-lightning/pull/5726))
- Made `LightningModule.global_rank`, `LightningModule.local_rank` and `LightningModule.logger` read-only properties ([#5730](https://github.com/PyTorchLightning/pytorch-lightning/pull/5730))
- Forced `ModelCheckpoint` callbacks to run after all others to guarantee all states are saved to the checkpoint ([#5731](https://github.com/PyTorchLightning/pytorch-lightning/pull/5731))
- Refactored Accelerators and Plugins:
    * Added base classes for plugins ([#5715](https://github.com/PyTorchLightning/pytorch-lightning/pull/5715))
    * Added parallel plugins for DP, DDP, DDPSpawn, DDP2 and Horovod ([#5714](https://github.com/PyTorchLightning/pytorch-lightning/pull/5714))
    * Precision Plugins ([#5718](https://github.com/PyTorchLightning/pytorch-lightning/pull/5718))
    * Added new Accelerators for CPU, GPU and TPU ([#5719](https://github.com/PyTorchLightning/pytorch-lightning/pull/5719))
    * Added RPC and Sharded plugins ([#5732](https://github.com/PyTorchLightning/pytorch-lightning/pull/5732))
    * Added missing `LightningModule`-wrapper logic to new plugins and accelerator ([#5734](https://github.com/PyTorchLightning/pytorch-lightning/pull/5734))
    * Moved device-specific teardown logic from training loop to accelerator ([#5973](https://github.com/PyTorchLightning/pytorch-lightning/pull/5973))
    * Moved accelerator_connector.py to the connectors subfolder ([#6033](https://github.com/PyTorchLightning/pytorch-lightning/pull/6033))
    * Trainer only references accelerator ([#6039](https://github.com/PyTorchLightning/pytorch-lightning/pull/6039))
    * Made parallel devices optional across all plugins ([#6051](https://github.com/PyTorchLightning/pytorch-lightning/pull/6051))
    * Cleaning ([#5948](https://github.com/PyTorchLightning/pytorch-lightning/pull/5948),
        [#5949](https://github.com/PyTorchLightning/pytorch-lightning/pull/5949),
        [#5950](https://github.com/PyTorchLightning/pytorch-lightning/pull/5950))
- Enabled `self.log` in callbacks ([#5094](https://github.com/PyTorchLightning/pytorch-lightning/pull/5094))
- Renamed xxx_AVAILABLE as protected ([#5082](https://github.com/PyTorchLightning/pytorch-lightning/pull/5082))
- Unified module names in Utils ([#5199](https://github.com/PyTorchLightning/pytorch-lightning/pull/5199))
- Separated utils: imports & enums ([#5256](https://github.com/PyTorchLightning/pytorch-lightning/pull/5256)
    [#5874](https://github.com/PyTorchLightning/pytorch-lightning/pull/5874))
- Refactor: clean trainer device & distributed getters ([#5300](https://github.com/PyTorchLightning/pytorch-lightning/pull/5300))
- Simplified training phase as LightningEnum ([#5419](https://github.com/PyTorchLightning/pytorch-lightning/pull/5419))
- Updated metrics to use LightningEnum ([#5689](https://github.com/PyTorchLightning/pytorch-lightning/pull/5689))
- Changed the seq of `on_train_batch_end`, `on_batch_end` & `on_train_epoch_end`, `on_epoch_end hooks` ([#5688](https://github.com/PyTorchLightning/pytorch-lightning/pull/5688))
- Refactored `setup_training` and remove `test_mode` ([#5388](https://github.com/PyTorchLightning/pytorch-lightning/pull/5388))
- Disabled training with zero `num_training_batches` when insufficient `limit_train_batches` ([#5703](https://github.com/PyTorchLightning/pytorch-lightning/pull/5703))
- Refactored `EpochResultStore` ([#5522](https://github.com/PyTorchLightning/pytorch-lightning/pull/5522))
- Update `lr_finder` to check for attribute if not running `fast_dev_run` ([#5990](https://github.com/PyTorchLightning/pytorch-lightning/pull/5990))
- LightningOptimizer manual optimizer is more flexible and expose `toggle_model` ([#5771](https://github.com/PyTorchLightning/pytorch-lightning/pull/5771))
- `MlflowLogger` limit parameter value length to 250 char ([#5893](https://github.com/PyTorchLightning/pytorch-lightning/pull/5893))
- Re-introduced fix for Hydra directory sync with multiple process ([#5993](https://github.com/PyTorchLightning/pytorch-lightning/pull/5993))

### Deprecated

- Function `stat_scores_multiple_classes` is deprecated in favor of `stat_scores` ([#4839](https://github.com/PyTorchLightning/pytorch-lightning/pull/4839))
- Moved accelerators and plugins to its `legacy` pkg ([#5645](https://github.com/PyTorchLightning/pytorch-lightning/pull/5645))
- Deprecated `LightningDistributedDataParallel` in favor of new wrapper module `LightningDistributedModule` ([#5185](https://github.com/PyTorchLightning/pytorch-lightning/pull/5185))
- Deprecated `LightningDataParallel` in favor of new wrapper module `LightningParallelModule` ([#5670](https://github.com/PyTorchLightning/pytorch-lightning/pull/5670))
- Renamed utils modules ([#5199](https://github.com/PyTorchLightning/pytorch-lightning/pull/5199))
    * `argparse_utils` >> `argparse`
    * `model_utils` >> `model_helpers`
    * `warning_utils` >> `warnings`
    * `xla_device_utils` >> `xla_device`
- Deprecated using `'val_loss'` to set the `ModelCheckpoint` monitor ([#6012](https://github.com/PyTorchLightning/pytorch-lightning/pull/6012))
- Deprecated `.get_model()` with explicit `.lightning_module` property ([#6035](https://github.com/PyTorchLightning/pytorch-lightning/pull/6035))
- Deprecated Trainer attribute `accelerator_backend` in favor of `accelerator` ([#6034](https://github.com/PyTorchLightning/pytorch-lightning/pull/6034))

### Removed

- Removed deprecated checkpoint argument `filepath` ([#5321](https://github.com/PyTorchLightning/pytorch-lightning/pull/5321))
- Removed deprecated `Fbeta`, `f1_score` and `fbeta_score` metrics ([#5322](https://github.com/PyTorchLightning/pytorch-lightning/pull/5322))
- Removed deprecated `TrainResult` ([#5323](https://github.com/PyTorchLightning/pytorch-lightning/pull/5323))
- Removed deprecated `EvalResult` ([#5633](https://github.com/PyTorchLightning/pytorch-lightning/pull/5633))
- Removed `LoggerStages` ([#5673](https://github.com/PyTorchLightning/pytorch-lightning/pull/5673))

### Fixed

- Fixed distributed setting and `ddp_cpu` only with `num_processes>1` ([#5297](https://github.com/PyTorchLightning/pytorch-lightning/pull/5297))
- Fixed `num_workers` for Windows example ([#5375](https://github.com/PyTorchLightning/pytorch-lightning/pull/5375))
- Fixed loading yaml ([#5619](https://github.com/PyTorchLightning/pytorch-lightning/pull/5619))
- Fixed support custom DataLoader with DDP if they can be re-instantiated ([#5745](https://github.com/PyTorchLightning/pytorch-lightning/pull/5745))
- Fixed repeated `.fit()` calls ignore max_steps iteration bound ([#5936](https://github.com/PyTorchLightning/pytorch-lightning/pull/5936))
- Fixed throwing `MisconfigurationError` on unknown mode ([#5255](https://github.com/PyTorchLightning/pytorch-lightning/pull/5255))
- Resolve bug with Finetuning ([#5744](https://github.com/PyTorchLightning/pytorch-lightning/pull/5744))
- Fixed `ModelCheckpoint` race condition in file existence check ([#5155](https://github.com/PyTorchLightning/pytorch-lightning/pull/5155))
- Fixed some compatibility with PyTorch 1.8 ([#5864](https://github.com/PyTorchLightning/pytorch-lightning/pull/5864))
- Fixed forward cache ([#5895](https://github.com/PyTorchLightning/pytorch-lightning/pull/5895))
- Fixed recursive detach of tensors to CPU ([#6007](https://github.com/PyTorchLightning/pytorch-lightning/pull/6007))
- Fixed passing wrong strings for scheduler interval doesn't throw an error ([#5923](https://github.com/PyTorchLightning/pytorch-lightning/pull/5923))
- Fixed wrong `requires_grad` state after `return None` with multiple optimizers ([#5738](https://github.com/PyTorchLightning/pytorch-lightning/pull/5638))
- Fixed add `on_epoch_end` hook at the end of `validation`, `test` epoch ([#5986](https://github.com/PyTorchLightning/pytorch-lightning/pull/5986))
- Fixed missing `process_dataloader` call for `TPUSpawn` when in distributed mode ([#6015](https://github.com/PyTorchLightning/pytorch-lightning/pull/6015))
- Fixed progress bar flickering by appending 0 to floats/strings ([#6009](https://github.com/PyTorchLightning/pytorch-lightning/pull/6009))
- Fixed synchronization issues with TPU training ([#6027](https://github.com/PyTorchLightning/pytorch-lightning/pull/6027))
- Fixed `hparams.yaml` saved twice when using `TensorBoardLogger` ([#5953](https://github.com/PyTorchLightning/pytorch-lightning/pull/5953))
- Fixed basic examples ([#5912](https://github.com/PyTorchLightning/pytorch-lightning/pull/5912),
    [#5985](https://github.com/PyTorchLightning/pytorch-lightning/pull/5985))
- Fixed `fairscale` compatible with PT 1.8 ([#5996](https://github.com/PyTorchLightning/pytorch-lightning/pull/5996))
- Ensured `process_dataloader` is called when `tpu_cores > 1` to use Parallel DataLoader ([#6015](https://github.com/PyTorchLightning/pytorch-lightning/pull/6015))
- Attempted SLURM auto resume call when non-shell call fails ([#6002](https://github.com/PyTorchLightning/pytorch-lightning/pull/6002))
- Fixed wrapping optimizers upon assignment ([#6006](https://github.com/PyTorchLightning/pytorch-lightning/pull/6006))
- Fixed allowing hashing of metrics with lists in their state ([#5939](https://github.com/PyTorchLightning/pytorch-lightning/pull/5939))


## [1.1.8] - 2021-02-08

### Fixed

- Separate epoch validation from step validation ([#5208](https://github.com/PyTorchLightning/pytorch-lightning/pull/5208))
- Fixed `toggle_optimizers` not handling all optimizer parameters ([#5775](https://github.com/PyTorchLightning/pytorch-lightning/pull/5775))


## [1.1.7] - 2021-02-03

### Fixed

- Fixed `TensorBoardLogger` not closing `SummaryWriter` on `finalize` ([#5696](https://github.com/PyTorchLightning/pytorch-lightning/pull/5696))
- Fixed filtering of pytorch  "unsqueeze" warning when using DP ([#5622](https://github.com/PyTorchLightning/pytorch-lightning/pull/5622))
- Fixed `num_classes` argument in F1 metric ([#5663](https://github.com/PyTorchLightning/pytorch-lightning/pull/5663))
- Fixed `log_dir` property ([#5537](https://github.com/PyTorchLightning/pytorch-lightning/pull/5537))
- Fixed a race condition in `ModelCheckpoint` when checking if a checkpoint file exists ([#5144](https://github.com/PyTorchLightning/pytorch-lightning/pull/5144))
- Remove unnecessary intermediate layers in Dockerfiles ([#5697](https://github.com/PyTorchLightning/pytorch-lightning/pull/5697))
- Fixed auto learning rate ordering ([#5638](https://github.com/PyTorchLightning/pytorch-lightning/pull/5638))


## [1.1.6] - 2021-01-26

### Changed

- Increased TPU check timeout from 20s to 100s ([#5598](https://github.com/PyTorchLightning/pytorch-lightning/pull/5598))
- Ignored `step` param in Neptune logger's log_metric method ([#5510](https://github.com/PyTorchLightning/pytorch-lightning/pull/5510))
- Pass batch outputs to `on_train_batch_end` instead of `epoch_end` outputs ([#4369](https://github.com/PyTorchLightning/pytorch-lightning/pull/4369))

### Fixed

- Fixed `toggle_optimizer` to reset `requires_grad` state  ([#5574](https://github.com/PyTorchLightning/pytorch-lightning/pull/5574))
- Fixed FileNotFoundError for best checkpoint when using DDP with Hydra ([#5629](https://github.com/PyTorchLightning/pytorch-lightning/pull/5629))
- Fixed an error when logging a progress bar metric with a reserved name ([#5620](https://github.com/PyTorchLightning/pytorch-lightning/pull/5620))
- Fixed `Metric`'s `state_dict` not included when child modules ([#5614](https://github.com/PyTorchLightning/pytorch-lightning/pull/5614))
- Fixed Neptune logger creating multiple experiments when GPUs > 1 ([#3256](https://github.com/PyTorchLightning/pytorch-lightning/pull/3256))
- Fixed duplicate logs appearing in console when using the python logging module ([#5509](https://github.com/PyTorchLightning/pytorch-lightning/pull/5509))
- Fixed tensor printing in `trainer.test()` ([#5138](https://github.com/PyTorchLightning/pytorch-lightning/pull/5138))
- Fixed not using dataloader when `hparams` present ([#4559](https://github.com/PyTorchLightning/pytorch-lightning/pull/4559))


## [1.1.5] - 2021-01-19

### Fixed

- Fixed a visual bug in the progress bar display initialization ([#4579](https://github.com/PyTorchLightning/pytorch-lightning/pull/4579))
- Fixed logging `on_train_batch_end` in a callback with multiple optimizers ([#5521](https://github.com/PyTorchLightning/pytorch-lightning/pull/5521))
- Fixed `reinit_scheduler_properties` with correct optimizer ([#5519](https://github.com/PyTorchLightning/pytorch-lightning/pull/5519))
- Fixed `val_check_interval` with `fast_dev_run` ([#5540](https://github.com/PyTorchLightning/pytorch-lightning/pull/5540))


## [1.1.4] - 2021-01-12

### Added

- Add automatic optimization property setter to lightning module ([#5169](https://github.com/PyTorchLightning/pytorch-lightning/pull/5169))

### Changed

- Changed deprecated `enable_pl_optimizer=True` ([#5244](https://github.com/PyTorchLightning/pytorch-lightning/pull/5244))

### Fixed

- Fixed `transfer_batch_to_device` for DDP with `len(devices_ids) == 1` ([#5195](https://github.com/PyTorchLightning/pytorch-lightning/pull/5195))
- Logging only on `not should_accumulate()` during training ([#5417](https://github.com/PyTorchLightning/pytorch-lightning/pull/5417))
- Resolve interpolation bug with Hydra ([#5406](https://github.com/PyTorchLightning/pytorch-lightning/pull/5406))
- Check environ before selecting a seed to prevent warning message ([#4743](https://github.com/PyTorchLightning/pytorch-lightning/pull/4743))
- Fixed signature mismatch in `model_to_device` of `DDPCPUHPCAccelerator` ([#5505](https://github.com/PyTorchLightning/pytorch-lightning/pull/5505))

## [1.1.3] - 2021-01-05

### Added

- Added a check for optimizer attached to `lr_scheduler` ([#5338](https://github.com/PyTorchLightning/pytorch-lightning/pull/5338))
- Added support for passing non-existing filepaths to `resume_from_checkpoint` ([#4402](https://github.com/PyTorchLightning/pytorch-lightning/pull/4402))

### Changed

- Skip restore from `resume_from_checkpoint` while `testing` ([#5161](https://github.com/PyTorchLightning/pytorch-lightning/pull/5161))
- Allowed `log_momentum` for adaptive optimizers in `LearningRateMonitor` ([#5333](https://github.com/PyTorchLightning/pytorch-lightning/pull/5333))
- Disabled checkpointing, earlystopping and logging with `fast_dev_run` ([#5277](https://github.com/PyTorchLightning/pytorch-lightning/pull/5277))
- Distributed group defaults to `WORLD` if `None` ([#5125](https://github.com/PyTorchLightning/pytorch-lightning/pull/5125))

### Fixed

- Fixed `trainer.test` returning non-test metrics ([#5214](https://github.com/PyTorchLightning/pytorch-lightning/pull/5214))
- Fixed metric state reset ([#5273](https://github.com/PyTorchLightning/pytorch-lightning/pull/5273))
- Fixed `--num-nodes` on `DDPSequentialPlugin` ([#5327](https://github.com/PyTorchLightning/pytorch-lightning/pull/5327))
- Fixed invalid value for `weights_summary` ([#5296](https://github.com/PyTorchLightning/pytorch-lightning/pull/5296))
- Fixed `Trainer.test` not using the latest `best_model_path` ([#5161](https://github.com/PyTorchLightning/pytorch-lightning/pull/5161))
- Fixed existence check for hparams not using underlying filesystem ([#5250](https://github.com/PyTorchLightning/pytorch-lightning/pull/5250))
- Fixed `LightningOptimizer` AMP bug ([#5191](https://github.com/PyTorchLightning/pytorch-lightning/pull/5191))
- Fixed casted key to string in `_flatten_dict` ([#5354](https://github.com/PyTorchLightning/pytorch-lightning/pull/5354))


## [1.1.2] - 2020-12-23

### Added

- Support number for logging with `sync_dist=True` ([#5080](https://github.com/PyTorchLightning/pytorch-lightning/pull/5080))
- Added offset logging step when resuming for Wandb logger ([#5050](https://github.com/PyTorchLightning/pytorch-lightning/pull/5050))

### Removed

- `enable_pl_optimizer=False` by default to temporarily fix AMP issues ([#5163](https://github.com/PyTorchLightning/pytorch-lightning/pull/5163))

### Fixed

- Metric reduction with Logging ([#5150](https://github.com/PyTorchLightning/pytorch-lightning/pull/5150))
- Remove nan loss in manual optimization ([#5121](https://github.com/PyTorchLightning/pytorch-lightning/pull/5121))
- Un-balanced logging properly supported ([#5119](https://github.com/PyTorchLightning/pytorch-lightning/pull/5119))
- Fix hanging in DDP HPC accelerators ([#5157](https://github.com/PyTorchLightning/pytorch-lightning/pull/5157))
- Fix reset `TensorRunningAccum` ([#5106](https://github.com/PyTorchLightning/pytorch-lightning/pull/5106))
- Updated `DALIClassificationLoader` to not use deprecated arguments ([#4925](https://github.com/PyTorchLightning/pytorch-lightning/pull/4925))
- Corrected call to `torch.no_grad` ([#5124](https://github.com/PyTorchLightning/pytorch-lightning/pull/5124))


## [1.1.1] - 2020-12-15

### Added

- Add a notebook example to reach a quick baseline of ~94% accuracy on CIFAR10 using Resnet in Lightning ([#4818](https://github.com/PyTorchLightning/pytorch-lightning/pull/4818))

### Changed

- Simplify accelerator steps ([#5015](https://github.com/PyTorchLightning/pytorch-lightning/pull/5015))
- Refactor load in checkpoint connector ([#4593](https://github.com/PyTorchLightning/pytorch-lightning/pull/4593))
- Fixed the saved filename in `ModelCheckpoint` when it already exists ([#4861](https://github.com/PyTorchLightning/pytorch-lightning/pull/4861))

### Removed

- Drop duplicate metrics ([#5014](https://github.com/PyTorchLightning/pytorch-lightning/pull/5014))
- Remove beta arg from F1 class and functional ([#5076](https://github.com/PyTorchLightning/pytorch-lightning/pull/5076))

### Fixed

- Fixed trainer by default `None` in `DDPAccelerator` ([#4915](https://github.com/PyTorchLightning/pytorch-lightning/pull/4915))
- Fixed `LightningOptimizer` to expose optimizer attributes ([#5095](https://github.com/PyTorchLightning/pytorch-lightning/pull/5095))
- Do not warn when the `name` key is used in the `lr_scheduler` dict ([#5057](https://github.com/PyTorchLightning/pytorch-lightning/pull/5057))
- Check if optimizer supports closure ([#4981](https://github.com/PyTorchLightning/pytorch-lightning/pull/4981))
- Add deprecated metric utility functions back to functional (
    [#5067](https://github.com/PyTorchLightning/pytorch-lightning/pull/5067),
    [#5068](https://github.com/PyTorchLightning/pytorch-lightning/pull/5068))
- Allow any input in `to_onnx` and `to_torchscript` ([#4378](https://github.com/PyTorchLightning/pytorch-lightning/pull/4378))
- Fixed `DDPHPCAccelerator` hangs in DDP construction by calling `init_device` ([#5157](https://github.com/PyTorchLightning/pytorch-lightning/pull/5157))


## [1.1.0] - 2020-12-09

### Added

- Added "monitor" key to saved `ModelCheckpoints` ([#4383](https://github.com/PyTorchLightning/pytorch-lightning/pull/4383))
- Added `ConfusionMatrix` class interface ([#4348](https://github.com/PyTorchLightning/pytorch-lightning/pull/4348))
- Added multiclass AUROC metric ([#4236](https://github.com/PyTorchLightning/pytorch-lightning/pull/4236))
- Added global step indexing to the checkpoint name for a better sub-epoch checkpointing experience ([#3807](https://github.com/PyTorchLightning/pytorch-lightning/pull/3807))
- Added optimizer hooks in callbacks ([#4379](https://github.com/PyTorchLightning/pytorch-lightning/pull/4379))
- Added option to log momentum ([#4384](https://github.com/PyTorchLightning/pytorch-lightning/pull/4384))
- Added `current_score` to `ModelCheckpoint.on_save_checkpoint` ([#4721](https://github.com/PyTorchLightning/pytorch-lightning/pull/4721))
- Added logging using `self.log` in train and evaluation for epoch end hooks (
    [#4552](https://github.com/PyTorchLightning/pytorch-lightning/pull/4552),
    [#4495](https://github.com/PyTorchLightning/pytorch-lightning/pull/4495),
    [#4439](https://github.com/PyTorchLightning/pytorch-lightning/pull/4439),
    [#4684](https://github.com/PyTorchLightning/pytorch-lightning/pull/4684),
    [#4913](https://github.com/PyTorchLightning/pytorch-lightning/pull/4913))
- Added ability for DDP plugin to modify optimizer state saving ([#4675](https://github.com/PyTorchLightning/pytorch-lightning/pull/4675))
- Added `prefix` argument in loggers ([#4557](https://github.com/PyTorchLightning/pytorch-lightning/pull/4557))
- Added printing of total num of params, trainable and non-trainable params in ModelSummary ([#4521](https://github.com/PyTorchLightning/pytorch-lightning/pull/4521))
- Added `PrecisionRecallCurve, ROC, AveragePrecision` class metric ([#4549](https://github.com/PyTorchLightning/pytorch-lightning/pull/4549))
- Added custom `Apex` and `NativeAMP` as `Precision plugins` ([#4355](https://github.com/PyTorchLightning/pytorch-lightning/pull/4355))
- Added `DALI MNIST` example ([#3721](https://github.com/PyTorchLightning/pytorch-lightning/pull/3721))
- Added `sharded plugin` for DDP for multi-gpu training memory optimizations (
    [#4639](https://github.com/PyTorchLightning/pytorch-lightning/pull/4639),
    [#4686](https://github.com/PyTorchLightning/pytorch-lightning/pull/4686),
    [#4737](https://github.com/PyTorchLightning/pytorch-lightning/pull/4737),
    [#4773](https://github.com/PyTorchLightning/pytorch-lightning/pull/4773))
- Added `experiment_id` to the NeptuneLogger ([#3462](https://github.com/PyTorchLightning/pytorch-lightning/pull/3462))
- Added `Pytorch Geometric` integration example with Lightning ([#4568](https://github.com/PyTorchLightning/pytorch-lightning/pull/4568))
- Added `all_gather` method to `LightningModule` which allows gradient based tensor synchronizations for use-cases such as negative sampling. ([#5012](https://github.com/PyTorchLightning/pytorch-lightning/pull/5012))
- Enabled `self.log` in most functions ([#4969](https://github.com/PyTorchLightning/pytorch-lightning/pull/4969))
- Added changeable extension variable for `ModelCheckpoint` ([#4977](https://github.com/PyTorchLightning/pytorch-lightning/pull/4977))


### Changed

- Tuner algorithms will be skipped if `fast_dev_run=True` ([#3903](https://github.com/PyTorchLightning/pytorch-lightning/pull/3903))
- `WandbLogger` does not force wandb `reinit` arg to True anymore and creates a run only when needed ([#4648](https://github.com/PyTorchLightning/pytorch-lightning/pull/4648))
- Changed `automatic_optimization` to be a model attribute ([#4602](https://github.com/PyTorchLightning/pytorch-lightning/pull/4602))
- Changed `Simple Profiler` report to order by percentage time spent + num calls ([#4880](https://github.com/PyTorchLightning/pytorch-lightning/pull/4880))
- Simplify optimization Logic ([#4984](https://github.com/PyTorchLightning/pytorch-lightning/pull/4984))
- Classification metrics overhaul ([#4837](https://github.com/PyTorchLightning/pytorch-lightning/pull/4837))
- Updated `fast_dev_run` to accept integer representing num_batches ([#4629](https://github.com/PyTorchLightning/pytorch-lightning/pull/4629))
- Refactored optimizer ([#4658](https://github.com/PyTorchLightning/pytorch-lightning/pull/4658))


### Deprecated

- Deprecated `prefix` argument in `ModelCheckpoint` ([#4765](https://github.com/PyTorchLightning/pytorch-lightning/pull/4765))
- Deprecated the old way of assigning hyper-parameters through `self.hparams = ...` ([#4813](https://github.com/PyTorchLightning/pytorch-lightning/pull/4813))
- Deprecated `mode='auto'` from `ModelCheckpoint` and `EarlyStopping` ([#4695](https://github.com/PyTorchLightning/pytorch-lightning/pull/4695))

### Removed

- Removed `reorder` parameter of the `auc` metric ([#5004](https://github.com/PyTorchLightning/pytorch-lightning/pull/5004))
- Removed `multiclass_roc` and `multiclass_precision_recall_curve`, use `roc` and `precision_recall_curve` instead ([#4549](https://github.com/PyTorchLightning/pytorch-lightning/pull/4549))

### Fixed

- Added feature to move tensors to CPU before saving ([#4309](https://github.com/PyTorchLightning/pytorch-lightning/pull/4309))
- Fixed `LoggerConnector` to have logged metrics on root device in DP ([#4138](https://github.com/PyTorchLightning/pytorch-lightning/pull/4138))
- Auto convert tensors to contiguous format when `gather_all` ([#4907](https://github.com/PyTorchLightning/pytorch-lightning/pull/4907))
- Fixed `PYTHONPATH` for ddp test model ([#4528](https://github.com/PyTorchLightning/pytorch-lightning/pull/4528))
- Fixed allowing logger to support indexing ([#4595](https://github.com/PyTorchLightning/pytorch-lightning/pull/4595))
- Fixed DDP and manual_optimization ([#4976](https://github.com/PyTorchLightning/pytorch-lightning/pull/4976))


## [1.0.8] - 2020-11-24

### Added

- Added casting to python types for numpy scalars when logging `hparams` ([#4647](https://github.com/PyTorchLightning/pytorch-lightning/pull/4647))
- Added warning when progress bar refresh rate is less than 20 on Google Colab to prevent crashing ([#4654](https://github.com/PyTorchLightning/pytorch-lightning/pull/4654))
- Added `F1` class metric ([#4656](https://github.com/PyTorchLightning/pytorch-lightning/pull/4656))

### Changed

- Consistently use `step=trainer.global_step` in `LearningRateMonitor` independently of `logging_interval` ([#4376](https://github.com/PyTorchLightning/pytorch-lightning/pull/4376))
- Metric states are no longer as default added to `state_dict` ([#4685](https://github.com/PyTorchLightning/pytorch-lightning/pull/4685))
- Renamed class metric `Fbeta` >> `FBeta` ([#4656](https://github.com/PyTorchLightning/pytorch-lightning/pull/4656))
- Model summary: add 1 decimal place ([#4745](https://github.com/PyTorchLightning/pytorch-lightning/pull/4745))
- Do not override `PYTHONWARNINGS` ([#4700](https://github.com/PyTorchLightning/pytorch-lightning/pull/4700))
- Changed `init_ddp_connection` moved from `DDP` to `DDPPlugin` ([#4407](https://github.com/PyTorchLightning/pytorch-lightning/pull/4407))


### Fixed

- Fixed checkpoint `hparams` dict casting when `omegaconf` is available ([#4770](https://github.com/PyTorchLightning/pytorch-lightning/pull/4770))
- Fixed incomplete progress bars when total batches not divisible by refresh rate ([#4577](https://github.com/PyTorchLightning/pytorch-lightning/pull/4577))
- Updated SSIM metric ([#4566](https://github.com/PyTorchLightning/pytorch-lightning/pull/4566))
- Fixed batch_arg_name - add `batch_arg_name` to all calls to `_adjust_batch_size`bug ([#4812](https://github.com/PyTorchLightning/pytorch-lightning/pull/4812))
- Fixed `torchtext` data to GPU ([#4785](https://github.com/PyTorchLightning/pytorch-lightning/pull/4785))
- Fixed a crash bug in MLFlow logger ([#4716](https://github.com/PyTorchLightning/pytorch-lightning/pull/4716))

## [1.0.7] - 2020-11-17

### Added

- Added lambda closure to `manual_optimizer_step` ([#4618](https://github.com/PyTorchLightning/pytorch-lightning/pull/4618))

### Changed

- Change Metrics `persistent` default mode to `False` ([#4685](https://github.com/PyTorchLightning/pytorch-lightning/pull/4685))
- LoggerConnector log_metrics will use `total_batch_idx` instead of `global_step` when logging on `training step` ([#4738](https://github.com/PyTorchLightning/pytorch-lightning/pull/4738))


### Fixed

- Prevent crash if `sync_dist=True` on CPU ([#4626](https://github.com/PyTorchLightning/pytorch-lightning/pull/4626))
- Fixed average pbar Metrics ([#4534](https://github.com/PyTorchLightning/pytorch-lightning/pull/4534))
- Fixed `setup` callback hook to correctly pass the LightningModule through ([#4608](https://github.com/PyTorchLightning/pytorch-lightning/pull/4608))
- Allowing decorate model init with saving `hparams` inside ([#4662](https://github.com/PyTorchLightning/pytorch-lightning/pull/4662))
- Fixed `split_idx` set by `LoggerConnector` in `on_trainer_init` to `Trainer`  ([#4697](https://github.com/PyTorchLightning/pytorch-lightning/pull/4697))


## [1.0.6] - 2020-11-11

### Added

- Added metrics aggregation in Horovod and fixed early stopping ([#3775](https://github.com/PyTorchLightning/pytorch-lightning/pull/3775))
- Added `manual_optimizer_step` which work with `AMP Native` and `accumulated_grad_batches` ([#4485](https://github.com/PyTorchLightning/pytorch-lightning/pull/4485))
- Added `persistent(mode)` method to metrics, to enable and disable metric states being added to `state_dict` ([#4482](https://github.com/PyTorchLightning/pytorch-lightning/pull/4482))
- Added congratulations at the end of our notebooks ([#4555](https://github.com/PyTorchLightning/pytorch-lightning/pull/4555))
- Added parameters `move_metrics_to_cpu` in Trainer to disable gpu leak ([#4592](https://github.com/PyTorchLightning/pytorch-lightning/pull/4592))


### Changed

- Changed `fsspec` to tuner ([#4458](https://github.com/PyTorchLightning/pytorch-lightning/pull/4458))
- Unify SLURM/TorchElastic under backend plugin ([#4578](https://github.com/PyTorchLightning/pytorch-lightning/pull/4578),
        [#4580](https://github.com/PyTorchLightning/pytorch-lightning/pull/4580),
        [#4581](https://github.com/PyTorchLightning/pytorch-lightning/pull/4581),
        [#4582](https://github.com/PyTorchLightning/pytorch-lightning/pull/4582),
        [#4583](https://github.com/PyTorchLightning/pytorch-lightning/pull/4583))

### Fixed

- Fixed feature-lack in `hpc_load` ([#4526](https://github.com/PyTorchLightning/pytorch-lightning/pull/4526))
- Fixed metrics states being overridden in DDP mode ([#4482](https://github.com/PyTorchLightning/pytorch-lightning/pull/4482))
- Fixed `lightning_getattr`, `lightning_hasattr` not finding the correct attributes in datamodule ([#4347](https://github.com/PyTorchLightning/pytorch-lightning/pull/4347))
- Fixed automatic optimization AMP by `manual_optimization_step` ([#4485](https://github.com/PyTorchLightning/pytorch-lightning/pull/4485))
- Replace `MisconfigurationException` with warning in `ModelCheckpoint` Callback ([#4560](https://github.com/PyTorchLightning/pytorch-lightning/pull/4560))
- Fixed logged keys in mlflow logger ([#4412](https://github.com/PyTorchLightning/pytorch-lightning/pull/4412))
- Fixed `is_picklable` by catching `AttributeError` ([#4508](https://github.com/PyTorchLightning/pytorch-lightning/pull/4508))
- Fixed multi test dataloaders dict `AttributeError` error ([#4480](https://github.com/PyTorchLightning/pytorch-lightning/pull/4480))
- Fixed show progress bar only for `progress_rank 0` on `DDP_SLURM` ([#4437](https://github.com/PyTorchLightning/pytorch-lightning/pull/4437))

## [1.0.5] - 2020-11-03

### Added

- Added PyTorch 1.7 Stable support ([#3821](https://github.com/PyTorchLightning/pytorch-lightning/pull/3821))
- Added timeout for `tpu_device_exists` to ensure process does not hang indefinitely ([#4340](https://github.com/PyTorchLightning/pytorch-lightning/pull/4340))

### Changed

- W&B log in sync with `Trainer` step ([#4405](https://github.com/PyTorchLightning/pytorch-lightning/pull/4405))
- Hook `on_after_backward` is called only when `optimizer_step` is being called ([#4439](https://github.com/PyTorchLightning/pytorch-lightning/pull/4439))
- Moved `track_and_norm_grad` into `training loop` and called only when `optimizer_step` is being called ([#4439](https://github.com/PyTorchLightning/pytorch-lightning/pull/4439))
- Changed type checker with explicit cast of `ref_model` object ([#4457](https://github.com/PyTorchLightning/pytorch-lightning/pull/4457))
- Changed `distributed_backend` -> `accelerator` ([#4429](https://github.com/PyTorchLightning/pytorch-lightning/pull/4429))

### Deprecated

- Deprecated passing `ModelCheckpoint` instance to `checkpoint_callback` Trainer argument ([#4336](https://github.com/PyTorchLightning/pytorch-lightning/pull/4336))

### Fixed

- Disable saving checkpoints if not trained ([#4372](https://github.com/PyTorchLightning/pytorch-lightning/pull/4372))
- Fixed error using `auto_select_gpus=True` with `gpus=-1` ([#4209](https://github.com/PyTorchLightning/pytorch-lightning/pull/4209))
- Disabled training when `limit_train_batches=0` ([#4371](https://github.com/PyTorchLightning/pytorch-lightning/pull/4371))
- Fixed that metrics do not store computational graph for all seen data ([#4313](https://github.com/PyTorchLightning/pytorch-lightning/pull/4313))
- Fixed AMP unscale for `on_after_backward` ([#4439](https://github.com/PyTorchLightning/pytorch-lightning/pull/4439))
- Fixed TorchScript export when module includes Metrics ([#4428](https://github.com/PyTorchLightning/pytorch-lightning/pull/4428))
- Fixed TorchScript trace method's data to device and docstring ([#4360](https://github.com/PyTorchLightning/pytorch-lightning/pull/4360))
- Fixed CSV logger warning ([#4419](https://github.com/PyTorchLightning/pytorch-lightning/pull/4419))
- Fixed skip DDP parameter sync ([#4301](https://github.com/PyTorchLightning/pytorch-lightning/pull/4301))
- Fixed `WandbLogger` _sanitize_callable function ([#4422](https://github.com/PyTorchLightning/pytorch-lightning/pull/4422))
- Fixed `AMP Native` `_unscale` gradient ([#4441](https://github.com/PyTorchLightning/pytorch-lightning/pull/4441))


## [1.0.4] - 2020-10-27

### Added

- Added `dirpath` and `filename` parameter in `ModelCheckpoint` ([#4213](https://github.com/PyTorchLightning/pytorch-lightning/pull/4213))
- Added plugins docs and DDPPlugin to customize ddp across all accelerators ([#4258](https://github.com/PyTorchLightning/pytorch-lightning/pull/4285))
- Added `strict` option to the scheduler dictionary ([#3586](https://github.com/PyTorchLightning/pytorch-lightning/pull/3586))
- Added `fsspec` support for profilers ([#4162](https://github.com/PyTorchLightning/pytorch-lightning/pull/4162))
- Added autogenerated helptext to `Trainer.add_argparse_args` ([#4344](https://github.com/PyTorchLightning/pytorch-lightning/pull/4344))
- Added support for string values in `Trainer`'s `profiler` parameter ([#3656](https://github.com/PyTorchLightning/pytorch-lightning/pull/3656))
- Added `optimizer_closure` to `optimizer.step` when supported ([#4190](https://github.com/PyTorchLightning/pytorch-lightning/pull/4190))
- Added unification of regression metrics ([#4166](https://github.com/PyTorchLightning/pytorch-lightning/pull/4166))
- Added checkpoint load from Bytes ([#4314](https://github.com/PyTorchLightning/pytorch-lightning/pull/4314))

### Changed

- Improved error messages for invalid `configure_optimizers` returns ([#3587](https://github.com/PyTorchLightning/pytorch-lightning/pull/3587))
- Allow changing the logged step value in `validation_step` ([#4130](https://github.com/PyTorchLightning/pytorch-lightning/pull/4130))
- Allow setting `replace_sampler_ddp=True` with a distributed sampler already added ([#4273](https://github.com/PyTorchLightning/pytorch-lightning/pull/4273))
- Fixed sanitized parameters for `WandbLogger.log_hyperparams` ([#4320](https://github.com/PyTorchLightning/pytorch-lightning/pull/4320))

### Deprecated

- Deprecated `filepath` in `ModelCheckpoint` ([#4213](https://github.com/PyTorchLightning/pytorch-lightning/pull/4213))
- Deprecated `reorder` parameter of the `auc` metric ([#4237](https://github.com/PyTorchLightning/pytorch-lightning/pull/4237))
- Deprecated bool values in `Trainer`'s `profiler` parameter ([#3656](https://github.com/PyTorchLightning/pytorch-lightning/pull/3656))

### Fixed

- Fixed setting device ids in DDP ([#4297](https://github.com/PyTorchLightning/pytorch-lightning/pull/4297))
- Fixed synchronization of best model path in `ddp_accelerator` ([#4323](https://github.com/PyTorchLightning/pytorch-lightning/pull/4323))
- Fixed `WandbLogger` not uploading checkpoint artifacts at the end of training ([#4341](https://github.com/PyTorchLightning/pytorch-lightning/pull/4341))
- Fixed `FBeta` computation ([#4183](https://github.com/PyTorchLightning/pytorch-lightning/pull/4183))
- Fixed `accumulation across batches` has completed `before breaking training loop` ([#4278](https://github.com/PyTorchLightning/pytorch-lightning/pull/4278))
- Fixed `ModelCheckpoint` don't increase current_epoch and global_step when not training ([#4291](https://github.com/PyTorchLightning/pytorch-lightning/pull/4291))
- Fixed `COMET_EXPERIMENT_KEY` environment variable usage in comet logger ([#4230](https://github.com/PyTorchLightning/pytorch-lightning/pull/4230))

## [1.0.3] - 2020-10-20

### Added

- Added persistent flag to `Metric.add_state` ([#4195](https://github.com/PyTorchLightning/pytorch-lightning/pull/4195))

### Changed

- Used `checkpoint_connector.hpc_save` in SLURM ([#4217](https://github.com/PyTorchLightning/pytorch-lightning/pull/4217))
- Moved base req. to root ([#4219](https://github.com/PyTorchLightning/pytorch-lightning/pull/4219))

### Fixed

- Fixed `hparams` assign in init ([#4189](https://github.com/PyTorchLightning/pytorch-lightning/pull/4189))
- Fixed overwrite check for model hooks ([#4010](https://github.com/PyTorchLightning/pytorch-lightning/pull/4010))


## [1.0.2] - 2020-10-15

### Added

- Added trace functionality to the function `to_torchscript` ([#4142](https://github.com/PyTorchLightning/pytorch-lightning/pull/4142))

### Changed

- Called `on_load_checkpoint` before loading `state_dict` ([#4057](https://github.com/PyTorchLightning/pytorch-lightning/pull/4057))

### Removed

- Removed duplicate metric vs step log for train loop ([#4173](https://github.com/PyTorchLightning/pytorch-lightning/pull/4173))

### Fixed

- Fixed the `self.log` problem in `validation_step()` ([#4169](https://github.com/PyTorchLightning/pytorch-lightning/pull/4169))
- Fixed `hparams` saving - save the state when `save_hyperparameters()` is called [in `__init__`] ([#4163](https://github.com/PyTorchLightning/pytorch-lightning/pull/4163))
- Fixed runtime failure while exporting `hparams` to yaml ([#4158](https://github.com/PyTorchLightning/pytorch-lightning/pull/4158))


## [1.0.1] - 2020-10-14

### Added

- Added getstate/setstate method for torch.save serialization ([#4127](https://github.com/PyTorchLightning/pytorch-lightning/pull/4127))


## [1.0.0] - 2020-10-13

### Added

- Added Explained Variance Metric + metric fix ([#4013](https://github.com/PyTorchLightning/pytorch-lightning/pull/4013))
- Added Metric <-> Lightning Module integration tests ([#4008](https://github.com/PyTorchLightning/pytorch-lightning/pull/4008))
- Added parsing OS env vars in `Trainer` ([#4022](https://github.com/PyTorchLightning/pytorch-lightning/pull/4022))
- Added classification metrics ([#4043](https://github.com/PyTorchLightning/pytorch-lightning/pull/4043))
- Updated explained variance metric ([#4024](https://github.com/PyTorchLightning/pytorch-lightning/pull/4024))
- Enabled plugins ([#4041](https://github.com/PyTorchLightning/pytorch-lightning/pull/4041))
- Enabled custom clusters ([#4048](https://github.com/PyTorchLightning/pytorch-lightning/pull/4048))
- Enabled passing in custom accelerators ([#4050](https://github.com/PyTorchLightning/pytorch-lightning/pull/4050))
- Added `LightningModule.toggle_optimizer` ([#4058](https://github.com/PyTorchLightning/pytorch-lightning/pull/4058))
- Added `LightningModule.manual_backward` ([#4063](https://github.com/PyTorchLightning/pytorch-lightning/pull/4063))
- Added `output` argument to `*_batch_end` hooks ([#3965](https://github.com/PyTorchLightning/pytorch-lightning/pull/3965),
    [#3966](https://github.com/PyTorchLightning/pytorch-lightning/pull/3966))
- Added `output` argument to `*_epoch_end` hooks ([#3967](https://github.com/PyTorchLightning/pytorch-lightning/pull/3967))

### Changed

- Integrated metrics API with self.log ([#3961](https://github.com/PyTorchLightning/pytorch-lightning/pull/3961))
- Decoupled Apex ([#4052](https://github.com/PyTorchLightning/pytorch-lightning/pull/4052),
        [#4054](https://github.com/PyTorchLightning/pytorch-lightning/pull/4054),
        [#4055](https://github.com/PyTorchLightning/pytorch-lightning/pull/4055),
        [#4056](https://github.com/PyTorchLightning/pytorch-lightning/pull/4056),
        [#4058](https://github.com/PyTorchLightning/pytorch-lightning/pull/4058),
        [#4060](https://github.com/PyTorchLightning/pytorch-lightning/pull/4060),
        [#4061](https://github.com/PyTorchLightning/pytorch-lightning/pull/4061),
        [#4062](https://github.com/PyTorchLightning/pytorch-lightning/pull/4062),
        [#4063](https://github.com/PyTorchLightning/pytorch-lightning/pull/4063),
        [#4064](https://github.com/PyTorchLightning/pytorch-lightning/pull/4064),
        [#4065](https://github.com/PyTorchLightning/pytorch-lightning/pull/4065))
- Renamed all backends to `Accelerator` ([#4066](https://github.com/PyTorchLightning/pytorch-lightning/pull/4066))
- Enabled manual returns ([#4089](https://github.com/PyTorchLightning/pytorch-lightning/pull/4089))

### Removed

- Removed support for EvalResult and TrainResult ([#3968](https://github.com/PyTorchLightning/pytorch-lightning/pull/3968))
- Removed deprecated trainer flags: `overfit_pct`, `log_save_interval`, `row_log_interval` ([#3969](https://github.com/PyTorchLightning/pytorch-lightning/pull/3969))
- Removed deprecated early_stop_callback ([#3982](https://github.com/PyTorchLightning/pytorch-lightning/pull/3982))
- Removed deprecated model hooks ([#3980](https://github.com/PyTorchLightning/pytorch-lightning/pull/3980))
- Removed deprecated callbacks ([#3979](https://github.com/PyTorchLightning/pytorch-lightning/pull/3979))
- Removed `trainer` argument in `LightningModule.backward` [#4056](https://github.com/PyTorchLightning/pytorch-lightning/pull/4056))

### Fixed

- Fixed `current_epoch` property update to reflect true epoch number inside `LightningDataModule`, when `reload_dataloaders_every_epoch=True`. ([#3974](https://github.com/PyTorchLightning/pytorch-lightning/pull/3974))
- Fixed to print scaler value in progress bar ([#4053](https://github.com/PyTorchLightning/pytorch-lightning/pull/4053))
- Fixed mismatch between docstring and code regarding when `on_load_checkpoint` hook is called ([#3996](https://github.com/PyTorchLightning/pytorch-lightning/pull/3996))


## [0.10.0] - 2020-10-07

### Added

- Added new Metrics API. ([#3868](https://github.com/PyTorchLightning/pytorch-lightning/pull/3868), [#3921](https://github.com/PyTorchLightning/pytorch-lightning/pull/3921))
- Enable PyTorch 1.7 compatibility ([#3541](https://github.com/PyTorchLightning/pytorch-lightning/pull/3541))
- Added `LightningModule.to_torchscript` to support exporting as `ScriptModule` ([#3258](https://github.com/PyTorchLightning/pytorch-lightning/pull/3258))
- Added warning when dropping unpicklable `hparams` ([#2874](https://github.com/PyTorchLightning/pytorch-lightning/pull/2874))
- Added EMB similarity ([#3349](https://github.com/PyTorchLightning/pytorch-lightning/pull/3349))
- Added `ModelCheckpoint.to_yaml` method ([#3048](https://github.com/PyTorchLightning/pytorch-lightning/pull/3048))
- Allow `ModelCheckpoint` monitor to be `None`, meaning it will always save ([#3630](https://github.com/PyTorchLightning/pytorch-lightning/pull/3630))
- Disabled optimizers setup during testing ([#3059](https://github.com/PyTorchLightning/pytorch-lightning/pull/3059))
- Added support for datamodules to save and load checkpoints when training ([#3563](https://github.com/PyTorchLightning/pytorch-lightning/pull/3563))
- Added support for datamodule in learning rate finder ([#3425](https://github.com/PyTorchLightning/pytorch-lightning/pull/3425))
- Added gradient clip test for native AMP ([#3754](https://github.com/PyTorchLightning/pytorch-lightning/pull/3754))
- Added dist lib to enable syncing anything across devices ([#3762](https://github.com/PyTorchLightning/pytorch-lightning/pull/3762))
- Added `broadcast` to `TPUBackend` ([#3814](https://github.com/PyTorchLightning/pytorch-lightning/pull/3814))
- Added `XLADeviceUtils` class to check XLA device type ([#3274](https://github.com/PyTorchLightning/pytorch-lightning/pull/3274))

### Changed

- Refactored accelerator backends:
   * moved TPU `xxx_step` to backend ([#3118](https://github.com/PyTorchLightning/pytorch-lightning/pull/3118))
   * refactored DDP backend `forward` ([#3119](https://github.com/PyTorchLightning/pytorch-lightning/pull/3119))
   * refactored GPU backend `__step` ([#3120](https://github.com/PyTorchLightning/pytorch-lightning/pull/3120))
   * refactored Horovod backend ([#3121](https://github.com/PyTorchLightning/pytorch-lightning/pull/3121),
        [#3122](https://github.com/PyTorchLightning/pytorch-lightning/pull/3122))
   * remove obscure forward call in eval + CPU backend `___step` ([#3123](https://github.com/PyTorchLightning/pytorch-lightning/pull/3123))
   * reduced all simplified forward ([#3126](https://github.com/PyTorchLightning/pytorch-lightning/pull/3126))
   * added hook base method ([#3127](https://github.com/PyTorchLightning/pytorch-lightning/pull/3127))
   * refactor eval loop to use hooks - use `test_mode` for if so we can split later ([#3129](https://github.com/PyTorchLightning/pytorch-lightning/pull/3129))
   * moved `___step_end` hooks ([#3130](https://github.com/PyTorchLightning/pytorch-lightning/pull/3130))
   * training forward refactor ([#3134](https://github.com/PyTorchLightning/pytorch-lightning/pull/3134))
   * training AMP scaling refactor ([#3135](https://github.com/PyTorchLightning/pytorch-lightning/pull/3135))
   * eval step scaling factor ([#3136](https://github.com/PyTorchLightning/pytorch-lightning/pull/3136))
   * add eval loop object to streamline eval loop ([#3138](https://github.com/PyTorchLightning/pytorch-lightning/pull/3138))
   * refactored dataloader process hook ([#3139](https://github.com/PyTorchLightning/pytorch-lightning/pull/3139))
   * refactored inner eval loop ([#3141](https://github.com/PyTorchLightning/pytorch-lightning/pull/3141))
   * final inner eval loop hooks ([#3154](https://github.com/PyTorchLightning/pytorch-lightning/pull/3154))
   * clean up hooks in `run_evaluation` ([#3156](https://github.com/PyTorchLightning/pytorch-lightning/pull/3156))
   * clean up data reset ([#3161](https://github.com/PyTorchLightning/pytorch-lightning/pull/3161))
   * expand eval loop out ([#3165](https://github.com/PyTorchLightning/pytorch-lightning/pull/3165))
   * moved hooks around in eval loop ([#3195](https://github.com/PyTorchLightning/pytorch-lightning/pull/3195))
   * remove `_evaluate` fx ([#3197](https://github.com/PyTorchLightning/pytorch-lightning/pull/3197))
   * `Trainer.fit` hook clean up ([#3198](https://github.com/PyTorchLightning/pytorch-lightning/pull/3198))
   * DDPs train hooks ([#3203](https://github.com/PyTorchLightning/pytorch-lightning/pull/3203))
   * refactor DDP backend ([#3204](https://github.com/PyTorchLightning/pytorch-lightning/pull/3204),
        [#3207](https://github.com/PyTorchLightning/pytorch-lightning/pull/3207),
        [#3208](https://github.com/PyTorchLightning/pytorch-lightning/pull/3208),
        [#3209](https://github.com/PyTorchLightning/pytorch-lightning/pull/3209),
        [#3210](https://github.com/PyTorchLightning/pytorch-lightning/pull/3210))
   * reduced accelerator selection ([#3211](https://github.com/PyTorchLightning/pytorch-lightning/pull/3211))
   * group prepare data hook ([#3212](https://github.com/PyTorchLightning/pytorch-lightning/pull/3212))
   * added data connector ([#3285](https://github.com/PyTorchLightning/pytorch-lightning/pull/3285))
   * modular is_overridden ([#3290](https://github.com/PyTorchLightning/pytorch-lightning/pull/3290))
   * adding `Trainer.tune()` ([#3293](https://github.com/PyTorchLightning/pytorch-lightning/pull/3293))
   * move `run_pretrain_routine` -> `setup_training` ([#3294](https://github.com/PyTorchLightning/pytorch-lightning/pull/3294))
   * move train outside of setup training ([#3297](https://github.com/PyTorchLightning/pytorch-lightning/pull/3297))
   * move `prepare_data` to data connector ([#3307](https://github.com/PyTorchLightning/pytorch-lightning/pull/3307))
   * moved accelerator router ([#3309](https://github.com/PyTorchLightning/pytorch-lightning/pull/3309))
   * train loop refactor - moving train loop to own object ([#3310](https://github.com/PyTorchLightning/pytorch-lightning/pull/3310),
        [#3312](https://github.com/PyTorchLightning/pytorch-lightning/pull/3312),
        [#3313](https://github.com/PyTorchLightning/pytorch-lightning/pull/3313),
        [#3314](https://github.com/PyTorchLightning/pytorch-lightning/pull/3314))
   * duplicate data interface definition up into DataHooks class ([#3344](https://github.com/PyTorchLightning/pytorch-lightning/pull/3344))
   * inner train loop ([#3359](https://github.com/PyTorchLightning/pytorch-lightning/pull/3359),
        [#3361](https://github.com/PyTorchLightning/pytorch-lightning/pull/3361),
        [#3362](https://github.com/PyTorchLightning/pytorch-lightning/pull/3362),
        [#3363](https://github.com/PyTorchLightning/pytorch-lightning/pull/3363),
        [#3365](https://github.com/PyTorchLightning/pytorch-lightning/pull/3365),
        [#3366](https://github.com/PyTorchLightning/pytorch-lightning/pull/3366),
        [#3367](https://github.com/PyTorchLightning/pytorch-lightning/pull/3367),
        [#3368](https://github.com/PyTorchLightning/pytorch-lightning/pull/3368),
        [#3369](https://github.com/PyTorchLightning/pytorch-lightning/pull/3369),
        [#3370](https://github.com/PyTorchLightning/pytorch-lightning/pull/3370),
        [#3371](https://github.com/PyTorchLightning/pytorch-lightning/pull/3371),
        [#3372](https://github.com/PyTorchLightning/pytorch-lightning/pull/3372),
        [#3373](https://github.com/PyTorchLightning/pytorch-lightning/pull/3373),
        [#3374](https://github.com/PyTorchLightning/pytorch-lightning/pull/3374),
        [#3375](https://github.com/PyTorchLightning/pytorch-lightning/pull/3375),
        [#3376](https://github.com/PyTorchLightning/pytorch-lightning/pull/3376),
        [#3385](https://github.com/PyTorchLightning/pytorch-lightning/pull/3385),
        [#3388](https://github.com/PyTorchLightning/pytorch-lightning/pull/3388),
        [#3397](https://github.com/PyTorchLightning/pytorch-lightning/pull/3397))
   * all logging related calls in a connector ([#3395](https://github.com/PyTorchLightning/pytorch-lightning/pull/3395))
   * device parser ([#3400](https://github.com/PyTorchLightning/pytorch-lightning/pull/3400),
        [#3405](https://github.com/PyTorchLightning/pytorch-lightning/pull/3405))
   * added model connector ([#3407](https://github.com/PyTorchLightning/pytorch-lightning/pull/3407))
   * moved eval loop logging to loggers ([#3408](https://github.com/PyTorchLightning/pytorch-lightning/pull/3408))
   * moved eval loop (#3412[#3408](https://github.com/PyTorchLightning/pytorch-lightning/pull/3408))
   * trainer/separate argparse ([#3421](https://github.com/PyTorchLightning/pytorch-lightning/pull/3421),
        [#3428](https://github.com/PyTorchLightning/pytorch-lightning/pull/3428),
        [#3432](https://github.com/PyTorchLightning/pytorch-lightning/pull/3432))
   * move `lr_finder` ([#3434](https://github.com/PyTorchLightning/pytorch-lightning/pull/3434))
   * organize args (#[#3435](https://github.com/PyTorchLightning/pytorch-lightning/pull/3435),
        [#3442](https://github.com/PyTorchLightning/pytorch-lightning/pull/3442),
        [#3447](https://github.com/PyTorchLightning/pytorch-lightning/pull/3447),
        [#3448](https://github.com/PyTorchLightning/pytorch-lightning/pull/3448),
        [#3449](https://github.com/PyTorchLightning/pytorch-lightning/pull/3449),
        [#3456](https://github.com/PyTorchLightning/pytorch-lightning/pull/3456))
   * move specific accelerator code ([#3457](https://github.com/PyTorchLightning/pytorch-lightning/pull/3457))
   * group connectors ([#3472](https://github.com/PyTorchLightning/pytorch-lightning/pull/3472))
   * accelerator connector methods x/n ([#3469](https://github.com/PyTorchLightning/pytorch-lightning/pull/3469),
        [#3470](https://github.com/PyTorchLightning/pytorch-lightning/pull/3470),
        [#3474](https://github.com/PyTorchLightning/pytorch-lightning/pull/3474))
   * merge backends x/n ([#3476](https://github.com/PyTorchLightning/pytorch-lightning/pull/3476),
        [#3477](https://github.com/PyTorchLightning/pytorch-lightning/pull/3477),
        [#3478](https://github.com/PyTorchLightning/pytorch-lightning/pull/3478),
        [#3480](https://github.com/PyTorchLightning/pytorch-lightning/pull/3480),
        [#3482](https://github.com/PyTorchLightning/pytorch-lightning/pull/3482))
   * apex plugin ([#3502](https://github.com/PyTorchLightning/pytorch-lightning/pull/3502))
   * precision plugins ([#3504](https://github.com/PyTorchLightning/pytorch-lightning/pull/3504))
   * Result - make monitor default to `checkpoint_on` to simplify ([#3571](https://github.com/PyTorchLightning/pytorch-lightning/pull/3571))
   * reference to the Trainer on the `LightningDataModule` ([#3684](https://github.com/PyTorchLightning/pytorch-lightning/pull/3684))
   * add `.log` to lightning module ([#3686](https://github.com/PyTorchLightning/pytorch-lightning/pull/3686),
        [#3699](https://github.com/PyTorchLightning/pytorch-lightning/pull/3699),
        [#3701](https://github.com/PyTorchLightning/pytorch-lightning/pull/3701),
        [#3704](https://github.com/PyTorchLightning/pytorch-lightning/pull/3704),
        [#3715](https://github.com/PyTorchLightning/pytorch-lightning/pull/3715))
   * enable tracking original metric when step and epoch are both true ([#3685](https://github.com/PyTorchLightning/pytorch-lightning/pull/3685))
   * deprecated results obj, added support for simpler comms ([#3681](https://github.com/PyTorchLightning/pytorch-lightning/pull/3681))
   * move backends back to individual files ([#3712](https://github.com/PyTorchLightning/pytorch-lightning/pull/3712))
   * fixes logging for eval steps ([#3763](https://github.com/PyTorchLightning/pytorch-lightning/pull/3763))
   * decoupled DDP, DDP spawn ([#3733](https://github.com/PyTorchLightning/pytorch-lightning/pull/3733),
        [#3766](https://github.com/PyTorchLightning/pytorch-lightning/pull/3766),
        [#3767](https://github.com/PyTorchLightning/pytorch-lightning/pull/3767),
        [#3774](https://github.com/PyTorchLightning/pytorch-lightning/pull/3774),
        [#3802](https://github.com/PyTorchLightning/pytorch-lightning/pull/3802),
        [#3806](https://github.com/PyTorchLightning/pytorch-lightning/pull/3806),
        [#3817](https://github.com/PyTorchLightning/pytorch-lightning/pull/3817),
        [#3819](https://github.com/PyTorchLightning/pytorch-lightning/pull/3819),
        [#3927](https://github.com/PyTorchLightning/pytorch-lightning/pull/3927))
   * remove weight loading hack for ddp_cpu ([#3808](https://github.com/PyTorchLightning/pytorch-lightning/pull/3808))
   * separate `torchelastic` from DDP ([#3810](https://github.com/PyTorchLightning/pytorch-lightning/pull/3810))
   * separate SLURM from DDP ([#3809](https://github.com/PyTorchLightning/pytorch-lightning/pull/3809))
   * decoupled DDP2 ([#3816](https://github.com/PyTorchLightning/pytorch-lightning/pull/3816))
   * bug fix with logging val epoch end + monitor ([#3812](https://github.com/PyTorchLightning/pytorch-lightning/pull/3812))
   * callback system and init DDP ([#3836](https://github.com/PyTorchLightning/pytorch-lightning/pull/3836))
   * adding compute environments ([#3837](https://github.com/PyTorchLightning/pytorch-lightning/pull/3837), [#3842](https://github.com/PyTorchLightning/pytorch-lightning/pull/3842))
   * epoch can now log independently ([#3843](https://github.com/PyTorchLightning/pytorch-lightning/pull/3843))
   * test selecting the correct backend. temp backends while slurm and TorchElastic are decoupled ([#3848](https://github.com/PyTorchLightning/pytorch-lightning/pull/3848))
   * fixed `init_slurm_connection` causing hostname errors ([#3856](https://github.com/PyTorchLightning/pytorch-lightning/pull/3856))
   * moves init apex from LM to apex connector ([#3923](https://github.com/PyTorchLightning/pytorch-lightning/pull/3923))
   * moves sync bn to each backend ([#3925](https://github.com/PyTorchLightning/pytorch-lightning/pull/3925))
   * moves configure ddp to each backend ([#3924](https://github.com/PyTorchLightning/pytorch-lightning/pull/3924))
- Deprecation warning ([#3844](https://github.com/PyTorchLightning/pytorch-lightning/pull/3844))
- Changed `LearningRateLogger` to `LearningRateMonitor` ([#3251](https://github.com/PyTorchLightning/pytorch-lightning/pull/3251))
- Used `fsspec` instead of `gfile` for all IO ([#3320](https://github.com/PyTorchLightning/pytorch-lightning/pull/3320))
    * Swapped `torch.load` for `fsspec` load in DDP spawn backend ([#3787](https://github.com/PyTorchLightning/pytorch-lightning/pull/3787))
    * Swapped `torch.load` for `fsspec` load in cloud_io loading ([#3692](https://github.com/PyTorchLightning/pytorch-lightning/pull/3692))
    * Added support for `to_disk()` to use remote filepaths with `fsspec` ([#3930](https://github.com/PyTorchLightning/pytorch-lightning/pull/3930))
    * Updated model_checkpoint's to_yaml to use `fsspec` open ([#3801](https://github.com/PyTorchLightning/pytorch-lightning/pull/3801))
    * Fixed `fsspec` is inconsistent when doing `fs.ls` ([#3805](https://github.com/PyTorchLightning/pytorch-lightning/pull/3805))
- Refactor `GPUStatsMonitor` to improve training speed ([#3257](https://github.com/PyTorchLightning/pytorch-lightning/pull/3257))
- Changed IoU score behavior for classes absent in target and pred ([#3098](https://github.com/PyTorchLightning/pytorch-lightning/pull/3098))
- Changed IoU `remove_bg` bool to `ignore_index` optional int ([#3098](https://github.com/PyTorchLightning/pytorch-lightning/pull/3098))
- Changed defaults of `save_top_k` and `save_last` to `None` in ModelCheckpoint ([#3680](https://github.com/PyTorchLightning/pytorch-lightning/pull/3680))
- `row_log_interval` and `log_save_interval` are now based on training loop's `global_step` instead of epoch-internal batch index ([#3667](https://github.com/PyTorchLightning/pytorch-lightning/pull/3667))
- Silenced some warnings. verified ddp refactors ([#3483](https://github.com/PyTorchLightning/pytorch-lightning/pull/3483))
- Cleaning up stale logger tests ([#3490](https://github.com/PyTorchLightning/pytorch-lightning/pull/3490))
- Allow `ModelCheckpoint` monitor to be `None` ([#3633](https://github.com/PyTorchLightning/pytorch-lightning/pull/3633))
- Enable `None` model checkpoint default ([#3669](https://github.com/PyTorchLightning/pytorch-lightning/pull/3669))
- Skipped `best_model_path` if `checkpoint_callback` is `None` ([#2962](https://github.com/PyTorchLightning/pytorch-lightning/pull/2962))
- Used `raise .. from ..` to explicitly chain exceptions ([#3750](https://github.com/PyTorchLightning/pytorch-lightning/pull/3750))
-  Mocking loggers ([#3596](https://github.com/PyTorchLightning/pytorch-lightning/pull/3596),
    [#3617](https://github.com/PyTorchLightning/pytorch-lightning/pull/3617),
    [#3851](https://github.com/PyTorchLightning/pytorch-lightning/pull/3851),
    [#3859](https://github.com/PyTorchLightning/pytorch-lightning/pull/3859),
    [#3884](https://github.com/PyTorchLightning/pytorch-lightning/pull/3884),
    [#3853](https://github.com/PyTorchLightning/pytorch-lightning/pull/3853),
    [#3910](https://github.com/PyTorchLightning/pytorch-lightning/pull/3910),
    [#3889](https://github.com/PyTorchLightning/pytorch-lightning/pull/3889),
    [#3926](https://github.com/PyTorchLightning/pytorch-lightning/pull/3926))
- Write predictions in LightningModule instead of EvalResult [#3882](https://github.com/PyTorchLightning/pytorch-lightning/pull/3882)

### Deprecated

- Deprecated `TrainResult` and `EvalResult`, use `self.log` and `self.write` from the `LightningModule` to log metrics and write predictions. `training_step` can now only return a scalar (for the loss) or a dictionary with anything you want. ([#3681](https://github.com/PyTorchLightning/pytorch-lightning/pull/3681))
- Deprecate `early_stop_callback` Trainer argument ([#3845](https://github.com/PyTorchLightning/pytorch-lightning/pull/3845))
- Rename Trainer arguments `row_log_interval` >> `log_every_n_steps` and `log_save_interval` >> `flush_logs_every_n_steps` ([#3748](https://github.com/PyTorchLightning/pytorch-lightning/pull/3748))

### Removed

- Removed experimental Metric API ([#3943](https://github.com/PyTorchLightning/pytorch-lightning/pull/3943),
        [#3949](https://github.com/PyTorchLightning/pytorch-lightning/pull/3949),
        [#3946](https://github.com/PyTorchLightning/pytorch-lightning/pull/3946)), listed changes before final removal:
    * Added `EmbeddingSimilarity` metric ([#3349](https://github.com/PyTorchLightning/pytorch-lightning/pull/3349), [#3358](https://github.com/PyTorchLightning/pytorch-lightning/pull/3358))
    * Added hooks to metric module interface ([#2528](https://github.com/PyTorchLightning/pytorch-lightning/pull/2528))
    * Added error when AUROC metric is used for multiclass problems ([#3350](https://github.com/PyTorchLightning/pytorch-lightning/pull/3350))
    * Fixed `ModelCheckpoint` with `save_top_k=-1` option not tracking the best models when a monitor metric is available ([#3735](https://github.com/PyTorchLightning/pytorch-lightning/pull/3735))
    * Fixed counter-intuitive error being thrown in `Accuracy` metric for zero target tensor ([#3764](https://github.com/PyTorchLightning/pytorch-lightning/pull/3764))
    * Fixed aggregation of metrics ([#3517](https://github.com/PyTorchLightning/pytorch-lightning/pull/3517))
    * Fixed Metric aggregation ([#3321](https://github.com/PyTorchLightning/pytorch-lightning/pull/3321))
    * Fixed RMSLE metric ([#3188](https://github.com/PyTorchLightning/pytorch-lightning/pull/3188))
    * Renamed `reduction` to `class_reduction` in classification metrics ([#3322](https://github.com/PyTorchLightning/pytorch-lightning/pull/3322))
    * Changed `class_reduction` similar to sklearn for classification metrics ([#3322](https://github.com/PyTorchLightning/pytorch-lightning/pull/3322))
    * Renaming of precision recall metric ([#3308](https://github.com/PyTorchLightning/pytorch-lightning/pull/3308))

### Fixed

- Fixed `on_train_batch_start` hook to end epoch early ([#3700](https://github.com/PyTorchLightning/pytorch-lightning/pull/3700))
- Fixed `num_sanity_val_steps` is clipped to `limit_val_batches` ([#2917](https://github.com/PyTorchLightning/pytorch-lightning/pull/2917))
- Fixed ONNX model save on GPU ([#3145](https://github.com/PyTorchLightning/pytorch-lightning/pull/3145))
- Fixed `GpuUsageLogger` to work on different platforms ([#3008](https://github.com/PyTorchLightning/pytorch-lightning/pull/3008))
- Fixed auto-scale batch size not dumping `auto_lr_find` parameter ([#3151](https://github.com/PyTorchLightning/pytorch-lightning/pull/3151))
- Fixed `batch_outputs` with optimizer frequencies ([#3229](https://github.com/PyTorchLightning/pytorch-lightning/pull/3229))
- Fixed setting batch size in `LightningModule.datamodule` when using `auto_scale_batch_size` ([#3266](https://github.com/PyTorchLightning/pytorch-lightning/pull/3266))
- Fixed Horovod distributed backend compatibility with native AMP ([#3404](https://github.com/PyTorchLightning/pytorch-lightning/pull/3404))
- Fixed batch size auto scaling exceeding the size of the dataset ([#3271](https://github.com/PyTorchLightning/pytorch-lightning/pull/3271))
- Fixed getting `experiment_id` from MLFlow only once instead of each training loop ([#3394](https://github.com/PyTorchLightning/pytorch-lightning/pull/3394))
- Fixed `overfit_batches` which now correctly disables shuffling for the training loader. ([#3501](https://github.com/PyTorchLightning/pytorch-lightning/pull/3501))
- Fixed gradient norm tracking for `row_log_interval > 1` ([#3489](https://github.com/PyTorchLightning/pytorch-lightning/pull/3489))
- Fixed `ModelCheckpoint` name formatting ([#3164](https://github.com/PyTorchLightning/pytorch-lightning/pull/3163))
- Fixed example implementation of AutoEncoder ([#3190](https://github.com/PyTorchLightning/pytorch-lightning/pull/3190))
- Fixed invalid paths when remote logging with TensorBoard ([#3236](https://github.com/PyTorchLightning/pytorch-lightning/pull/3236))
- Fixed change `t()` to `transpose()` as XLA devices do not support `.t()` on 1-dim tensor ([#3252](https://github.com/PyTorchLightning/pytorch-lightning/pull/3252))
- Fixed (weights only) checkpoints loading without PL ([#3287](https://github.com/PyTorchLightning/pytorch-lightning/pull/3287))
- Fixed `gather_all_tensors` cross GPUs in DDP ([#3319](https://github.com/PyTorchLightning/pytorch-lightning/pull/3319))
- Fixed CometML save dir ([#3419](https://github.com/PyTorchLightning/pytorch-lightning/pull/3419))
- Fixed forward key metrics ([#3467](https://github.com/PyTorchLightning/pytorch-lightning/pull/3467))
- Fixed normalize mode at confusion matrix (replace NaNs with zeros) ([#3465](https://github.com/PyTorchLightning/pytorch-lightning/pull/3465))
- Fixed global step increment in training loop when `training_epoch_end` hook is used ([#3673](https://github.com/PyTorchLightning/pytorch-lightning/pull/3673))
- Fixed dataloader shuffling not getting turned off with `overfit_batches > 0` and `distributed_backend = "ddp"` ([#3534](https://github.com/PyTorchLightning/pytorch-lightning/pull/3534))
- Fixed determinism in `DDPSpawnBackend` when using `seed_everything` in main process ([#3335](https://github.com/PyTorchLightning/pytorch-lightning/pull/3335))
- Fixed `ModelCheckpoint` `period` to actually save every `period` epochs ([#3630](https://github.com/PyTorchLightning/pytorch-lightning/pull/3630))
- Fixed `val_progress_bar` total with `num_sanity_val_steps` ([#3751](https://github.com/PyTorchLightning/pytorch-lightning/pull/3751))
- Fixed Tuner dump: add `current_epoch` to dumped_params ([#3261](https://github.com/PyTorchLightning/pytorch-lightning/pull/3261))
- Fixed `current_epoch` and `global_step` properties mismatch between `Trainer` and `LightningModule` ([#3785](https://github.com/PyTorchLightning/pytorch-lightning/pull/3785))
- Fixed learning rate scheduler for optimizers with internal state ([#3897](https://github.com/PyTorchLightning/pytorch-lightning/pull/3897))
- Fixed `tbptt_reduce_fx` when non-floating tensors are logged ([#3796](https://github.com/PyTorchLightning/pytorch-lightning/pull/3796))
- Fixed model checkpoint frequency ([#3852](https://github.com/PyTorchLightning/pytorch-lightning/pull/3852))
- Fixed logging non-tensor scalar with result breaks subsequent epoch aggregation ([#3855](https://github.com/PyTorchLightning/pytorch-lightning/pull/3855))
- Fixed `TrainerEvaluationLoopMixin` activates `model.train()` at the end ([#3858](https://github.com/PyTorchLightning/pytorch-lightning/pull/3858))
- Fixed `overfit_batches` when using with multiple val/test_dataloaders ([#3857](https://github.com/PyTorchLightning/pytorch-lightning/pull/3857))
- Fixed enables `training_step` to return `None` ([#3862](https://github.com/PyTorchLightning/pytorch-lightning/pull/3862))
- Fixed init nan for checkpointing ([#3863](https://github.com/PyTorchLightning/pytorch-lightning/pull/3863))
- Fixed for `load_from_checkpoint` ([#2776](https://github.com/PyTorchLightning/pytorch-lightning/pull/2776))
- Fixes incorrect `batch_sizes` when Dataloader returns a dict with multiple tensors ([#3668](https://github.com/PyTorchLightning/pytorch-lightning/pull/3668))
- Fixed unexpected signature for `validation_step` ([#3947](https://github.com/PyTorchLightning/pytorch-lightning/pull/3947))

## [0.9.0] - 2020-08-20

### Added

- Added SyncBN for DDP ([#2801](https://github.com/PyTorchLightning/pytorch-lightning/pull/2801),
     [#2838](https://github.com/PyTorchLightning/pytorch-lightning/pull/2838))
- Added basic `CSVLogger` ([#2721](https://github.com/PyTorchLightning/pytorch-lightning/pull/2721))
- Added SSIM metrics ([#2671](https://github.com/PyTorchLightning/pytorch-lightning/pull/2671))
- Added BLEU metrics ([#2535](https://github.com/PyTorchLightning/pytorch-lightning/pull/2535))
- Added support to export a model to ONNX format ([#2596](https://github.com/PyTorchLightning/pytorch-lightning/pull/2596))
- Added support for `Trainer(num_sanity_val_steps=-1)` to check all validation data before training ([#2246](https://github.com/PyTorchLightning/pytorch-lightning/pull/2246))
- Added struct. output:
  * tests for val loop flow ([#2605](https://github.com/PyTorchLightning/pytorch-lightning/pull/2605))
  * `EvalResult` support for train and val. loop ([#2615](https://github.com/PyTorchLightning/pytorch-lightning/pull/2615),
       [#2651](https://github.com/PyTorchLightning/pytorch-lightning/pull/2651))
  * weighted average in results obj ([#2930](https://github.com/PyTorchLightning/pytorch-lightning/pull/2930))
  * fix result obj DP auto reduce ([#3013](https://github.com/PyTorchLightning/pytorch-lightning/pull/3013))
- Added class `LightningDataModule` ([#2668](https://github.com/PyTorchLightning/pytorch-lightning/pull/2668))
- Added support for PyTorch 1.6 ([#2745](https://github.com/PyTorchLightning/pytorch-lightning/pull/2745))
- Added call DataModule hooks implicitly in trainer ([#2755](https://github.com/PyTorchLightning/pytorch-lightning/pull/2755))
- Added support for Mean in DDP Sync ([#2568](https://github.com/PyTorchLightning/pytorch-lightning/pull/2568))
- Added remaining `sklearn` metrics: `AveragePrecision`, `BalancedAccuracy`, `CohenKappaScore`, `DCG`, `Hamming`, `Hinge`, `Jaccard`, `MeanAbsoluteError`, `MeanSquaredError`, `MeanSquaredLogError`, `MedianAbsoluteError`, `R2Score`, `MeanPoissonDeviance`, `MeanGammaDeviance`, `MeanTweedieDeviance`, `ExplainedVariance` ([#2562](https://github.com/PyTorchLightning/pytorch-lightning/pull/2562))
- Added support for `limit_{mode}_batches (int)` to work with infinite dataloader (IterableDataset) ([#2840](https://github.com/PyTorchLightning/pytorch-lightning/pull/2840))
- Added support returning python scalars in DP ([#1935](https://github.com/PyTorchLightning/pytorch-lightning/pull/1935))
- Added support to Tensorboard logger for OmegaConf `hparams` ([#2846](https://github.com/PyTorchLightning/pytorch-lightning/pull/2846))
- Added tracking of basic states in `Trainer` ([#2541](https://github.com/PyTorchLightning/pytorch-lightning/pull/2541))
- Tracks all outputs including TBPTT and multiple optimizers ([#2890](https://github.com/PyTorchLightning/pytorch-lightning/pull/2890))
- Added GPU Usage Logger ([#2932](https://github.com/PyTorchLightning/pytorch-lightning/pull/2932))
- Added `strict=False` for `load_from_checkpoint` ([#2819](https://github.com/PyTorchLightning/pytorch-lightning/pull/2819))
- Added saving test predictions on multiple GPUs ([#2926](https://github.com/PyTorchLightning/pytorch-lightning/pull/2926))
- Auto log the computational graph for loggers that support this ([#3003](https://github.com/PyTorchLightning/pytorch-lightning/pull/3003))
- Added warning when changing monitor and using results obj ([#3014](https://github.com/PyTorchLightning/pytorch-lightning/pull/3014))
- Added a hook `transfer_batch_to_device` to the `LightningDataModule` ([#3038](https://github.com/PyTorchLightning/pytorch-lightning/pull/3038))

### Changed

- Truncated long version numbers in progress bar ([#2594](https://github.com/PyTorchLightning/pytorch-lightning/pull/2594))
- Enabling val/test loop disabling ([#2692](https://github.com/PyTorchLightning/pytorch-lightning/pull/2692))
- Refactored into `accelerator` module:
    * GPU training ([#2704](https://github.com/PyTorchLightning/pytorch-lightning/pull/2704))
    * TPU training ([#2708](https://github.com/PyTorchLightning/pytorch-lightning/pull/2708))
    * DDP(2) backend ([#2796](https://github.com/PyTorchLightning/pytorch-lightning/pull/2796))
    * Retrieve last logged val from result by key ([#3049](https://github.com/PyTorchLightning/pytorch-lightning/pull/3049))
- Using `.comet.config` file for `CometLogger` ([#1913](https://github.com/PyTorchLightning/pytorch-lightning/pull/1913))
- Updated hooks arguments - breaking for `setup` and `teardown` ([#2850](https://github.com/PyTorchLightning/pytorch-lightning/pull/2850))
- Using `gfile` to support remote directories ([#2164](https://github.com/PyTorchLightning/pytorch-lightning/pull/2164))
- Moved optimizer creation after device placement for DDP backends ([#2904](https://github.com/PyTorchLightning/pytorch-lighting/pull/2904))
- Support `**DictConfig` for `hparam` serialization ([#2519](https://github.com/PyTorchLightning/pytorch-lightning/pull/2519))
- Removed callback metrics from test results obj ([#2994](https://github.com/PyTorchLightning/pytorch-lightning/pull/2994))
- Re-enabled naming metrics in ckpt name ([#3060](https://github.com/PyTorchLightning/pytorch-lightning/pull/3060))
- Changed progress bar epoch counting to start from 0 ([#3061](https://github.com/PyTorchLightning/pytorch-lightning/pull/3061))

### Deprecated

- Deprecated Trainer attribute `ckpt_path`, which will now be set by `weights_save_path` ([#2681](https://github.com/PyTorchLightning/pytorch-lightning/pull/2681))

### Removed

- Removed deprecated: ([#2760](https://github.com/PyTorchLightning/pytorch-lightning/pull/2760))
    * core decorator `data_loader`
    * Module hook `on_sanity_check_start` and loading `load_from_metrics`
    * package `pytorch_lightning.logging`
    * Trainer arguments: `show_progress_bar`, `num_tpu_cores`, `use_amp`, `print_nan_grads`
    * LR Finder argument `num_accumulation_steps`

### Fixed

- Fixed `accumulate_grad_batches` for last batch ([#2853](https://github.com/PyTorchLightning/pytorch-lightning/pull/2853))
- Fixed setup call while testing ([#2624](https://github.com/PyTorchLightning/pytorch-lightning/pull/2624))
- Fixed local rank zero casting ([#2640](https://github.com/PyTorchLightning/pytorch-lightning/pull/2640))
- Fixed single scalar return from training ([#2587](https://github.com/PyTorchLightning/pytorch-lightning/pull/2587))
- Fixed Horovod backend to scale LR schedlers with the optimizer ([#2626](https://github.com/PyTorchLightning/pytorch-lightning/pull/2626))
- Fixed `dtype` and `device` properties not getting updated in submodules ([#2657](https://github.com/PyTorchLightning/pytorch-lightning/pull/2657))
- Fixed `fast_dev_run` to run for all dataloaders ([#2581](https://github.com/PyTorchLightning/pytorch-lightning/pull/2581))
- Fixed `save_dir` in loggers getting ignored by default value of `weights_save_path` when user did not specify `weights_save_path` ([#2681](https://github.com/PyTorchLightning/pytorch-lightning/pull/2681))
- Fixed `weights_save_path` getting ignored when `logger=False` is passed to Trainer ([#2681](https://github.com/PyTorchLightning/pytorch-lightning/pull/2681))
- Fixed TPU multi-core and Float16 ([#2632](https://github.com/PyTorchLightning/pytorch-lightning/pull/2632))
- Fixed test metrics not being logged with `LoggerCollection` ([#2723](https://github.com/PyTorchLightning/pytorch-lightning/pull/2723))
- Fixed data transfer to device when using `torchtext.data.Field` and `include_lengths is True` ([#2689](https://github.com/PyTorchLightning/pytorch-lightning/pull/2689))
- Fixed shuffle argument for distributed sampler ([#2789](https://github.com/PyTorchLightning/pytorch-lightning/pull/2789))
- Fixed logging interval ([#2694](https://github.com/PyTorchLightning/pytorch-lightning/pull/2694))
- Fixed loss value in the progress bar is wrong when `accumulate_grad_batches > 1` ([#2738](https://github.com/PyTorchLightning/pytorch-lightning/pull/2738))
- Fixed correct CWD for ddp sub-processes when using Hydra ([#2719](https://github.com/PyTorchLightning/pytorch-lightning/pull/2719))
- Fixed selecting GPUs using `CUDA_VISIBLE_DEVICES` ([#2739](https://github.com/PyTorchLightning/pytorch-lightning/pull/2739))
- Fixed false `num_classes` warning in metrics ([#2781](https://github.com/PyTorchLightning/pytorch-lightning/pull/2781))
- Fixed shell injection vulnerability in subprocess call ([#2786](https://github.com/PyTorchLightning/pytorch-lightning/pull/2786))
- Fixed LR finder and `hparams` compatibility ([#2821](https://github.com/PyTorchLightning/pytorch-lightning/pull/2821))
- Fixed `ModelCheckpoint` not saving the latest information when `save_last=True` ([#2881](https://github.com/PyTorchLightning/pytorch-lightning/pull/2881))
- Fixed ImageNet example: learning rate scheduler, number of workers and batch size when using DDP ([#2889](https://github.com/PyTorchLightning/pytorch-lightning/pull/2889))
- Fixed apex gradient clipping ([#2829](https://github.com/PyTorchLightning/pytorch-lightning/pull/2829))
- Fixed save apex scaler states ([#2828](https://github.com/PyTorchLightning/pytorch-lightning/pull/2828))
- Fixed a model loading issue with inheritance and variable positional arguments ([#2911](https://github.com/PyTorchLightning/pytorch-lightning/pull/2911))
- Fixed passing `non_blocking=True` when transferring a batch object that does not support it ([#2910](https://github.com/PyTorchLightning/pytorch-lightning/pull/2910))
- Fixed checkpointing to remote file paths ([#2925](https://github.com/PyTorchLightning/pytorch-lightning/pull/2925))
- Fixed adding val step argument to metrics ([#2986](https://github.com/PyTorchLightning/pytorch-lightning/pull/2986))
- Fixed an issue that caused `Trainer.test()` to stall in ddp mode ([#2997](https://github.com/PyTorchLightning/pytorch-lightning/pull/2997))
- Fixed gathering of results with tensors of varying shape ([#3020](https://github.com/PyTorchLightning/pytorch-lightning/pull/3020))
- Fixed batch size auto-scaling feature to set the new value on the correct model attribute ([#3043](https://github.com/PyTorchLightning/pytorch-lightning/pull/3043))
- Fixed automatic batch scaling not working with half precision ([#3045](https://github.com/PyTorchLightning/pytorch-lightning/pull/3045))
- Fixed setting device to root gpu ([#3042](https://github.com/PyTorchLightning/pytorch-lightning/pull/3042))

## [0.8.5] - 2020-07-09

### Added

- Added a PSNR metric: peak signal-to-noise ratio ([#2483](https://github.com/PyTorchLightning/pytorch-lightning/pull/2483))
- Added functional regression metrics ([#2492](https://github.com/PyTorchLightning/pytorch-lightning/pull/2492))

### Removed

- Removed auto val reduce ([#2462](https://github.com/PyTorchLightning/pytorch-lightning/pull/2462))

### Fixed

- Flattening Wandb Hyperparameters ([#2459](https://github.com/PyTorchLightning/pytorch-lightning/pull/2459))
- Fixed using the same DDP python interpreter and actually running ([#2482](https://github.com/PyTorchLightning/pytorch-lightning/pull/2482))
- Fixed model summary input type conversion for models that have input dtype different from model parameters ([#2510](https://github.com/PyTorchLightning/pytorch-lightning/pull/2510))
- Made `TensorBoardLogger` and `CometLogger` pickleable ([#2518](https://github.com/PyTorchLightning/pytorch-lightning/pull/2518))
- Fixed a problem with `MLflowLogger` creating multiple run folders ([#2502](https://github.com/PyTorchLightning/pytorch-lightning/pull/2502))
- Fixed global_step increment ([#2455](https://github.com/PyTorchLightning/pytorch-lightning/pull/2455))
- Fixed TPU hanging example ([#2488](https://github.com/PyTorchLightning/pytorch-lightning/pull/2488))
- Fixed `argparse` default value bug ([#2526](https://github.com/PyTorchLightning/pytorch-lightning/pull/2526))
- Fixed Dice and IoU to avoid NaN by adding small eps ([#2545](https://github.com/PyTorchLightning/pytorch-lightning/pull/2545))
- Fixed accumulate gradients schedule at epoch 0 (continued) ([#2513](https://github.com/PyTorchLightning/pytorch-lightning/pull/2513))
- Fixed Trainer `.fit()` returning last not best weights in "ddp_spawn" ([#2565](https://github.com/PyTorchLightning/pytorch-lightning/pull/2565))
- Fixed passing (do not pass) TPU weights back on test ([#2566](https://github.com/PyTorchLightning/pytorch-lightning/pull/2566))
- Fixed DDP tests and `.test()` ([#2512](https://github.com/PyTorchLightning/pytorch-lightning/pull/2512),
     [#2570](https://github.com/PyTorchLightning/pytorch-lightning/pull/2570))

## [0.8.4] - 2020-07-01

### Added

- Added reduce ddp results on eval ([#2434](https://github.com/PyTorchLightning/pytorch-lightning/pull/2434))
- Added a warning when an `IterableDataset` has `__len__` defined ([#2437](https://github.com/PyTorchLightning/pytorch-lightning/pull/2437))

### Changed

- Enabled no returns from eval ([#2446](https://github.com/PyTorchLightning/pytorch-lightning/pull/2446))

### Fixed

- Fixes train outputs ([#2428](https://github.com/PyTorchLightning/pytorch-lightning/pull/2428))
- Fixes Conda dependencies ([#2412](https://github.com/PyTorchLightning/pytorch-lightning/pull/2412))
- Fixed Apex scaling with decoupled backward ([#2433](https://github.com/PyTorchLightning/pytorch-lightning/pull/2433))
- Fixed crashing or wrong displaying progressbar because of missing ipywidgets ([#2417](https://github.com/PyTorchLightning/pytorch-lightning/pull/2417))
- Fixed TPU saving dir ([fc26078e](https://github.com/PyTorchLightning/pytorch-lightning/commit/fc26078e395f8a001f4c6dd7b3fe7ca202f914a3), [04e68f02](https://github.com/PyTorchLightning/pytorch-lightning/commit/04e68f022fc03dd5f1555ee86dea997d42a448ad))
- Fixed logging on rank 0 only ([#2425](https://github.com/PyTorchLightning/pytorch-lightning/pull/2425))


## [0.8.3] - 2020-06-29

### Fixed

- Fixed AMP wrong call ([593837e](https://github.com/PyTorchLightning/pytorch-lightning/commit/593837e1da24ff6c942b24ed803fc1496a304609))
- Fixed batch typo ([92d1e75](https://github.com/PyTorchLightning/pytorch-lightning/commit/92d1e75b2638a493d9d21ed5fe00a22093888285))

## [0.8.2] - 2020-06-28

### Added

- Added TorchText support for moving data to GPU ([#2379](https://github.com/PyTorchLightning/pytorch-lightning/pull/2379))

### Changed

- Changed epoch indexing from 0 instead of 1 ([#2289](https://github.com/PyTorchLightning/pytorch-lightning/pull/2289))
- Refactor Model `backward` ([#2276](https://github.com/PyTorchLightning/pytorch-lightning/pull/2276))
- Refactored `training_batch` + tests to verify correctness ([#2327](https://github.com/PyTorchLightning/pytorch-lightning/pull/2327),
     [#2328](https://github.com/PyTorchLightning/pytorch-lightning/pull/2328))
- Refactored training loop ([#2336](https://github.com/PyTorchLightning/pytorch-lightning/pull/2336))
- Made optimization steps for hooks ([#2363](https://github.com/PyTorchLightning/pytorch-lightning/pull/2363))
- Changed default apex level to 'O2' ([#2362](https://github.com/PyTorchLightning/pytorch-lightning/pull/2362))

### Removed

- Moved `TrainsLogger` to Bolts ([#2384](https://github.com/PyTorchLightning/pytorch-lightning/pull/2384))

### Fixed

- Fixed parsing TPU arguments and TPU tests ([#2094](https://github.com/PyTorchLightning/pytorch-lightning/pull/2094))
- Fixed number batches in case of multiple dataloaders and `limit_{*}_batches` ([#1920](https://github.com/PyTorchLightning/pytorch-lightning/pull/1920),
     [#2226](https://github.com/PyTorchLightning/pytorch-lightning/pull/2226))
- Fixed an issue with forward hooks not being removed after model summary ([#2298](https://github.com/PyTorchLightning/pytorch-lightning/pull/2298))
- Fix for `load_from_checkpoint()` not working with absolute path on Windows ([#2294](https://github.com/PyTorchLightning/pytorch-lightning/pull/2294))
- Fixed an issue how _has_len handles `NotImplementedError` e.g. raised by `torchtext.data.Iterator` ([#2293](https://github.com/PyTorchLightning/pytorch-lightning/pull/2293)), ([#2307](https://github.com/PyTorchLightning/pytorch-lightning/pull/2307))
- Fixed `average_precision` metric ([#2319](https://github.com/PyTorchLightning/pytorch-lightning/pull/2319))
- Fixed ROC metric for CUDA tensors ([#2304](https://github.com/PyTorchLightning/pytorch-lightning/pull/2304))
- Fixed lost compatibility with custom datatypes implementing `.to` ([#2335](https://github.com/PyTorchLightning/pytorch-lightning/pull/2335))
- Fixed loading model with kwargs ([#2387](https://github.com/PyTorchLightning/pytorch-lightning/pull/2387))
- Fixed sum(0) for `trainer.num_val_batches` ([#2268](https://github.com/PyTorchLightning/pytorch-lightning/pull/2268))
- Fixed checking if the parameters are a `DictConfig` Object ([#2216](https://github.com/PyTorchLightning/pytorch-lightning/pull/2216))
- Fixed SLURM weights saving ([#2341](https://github.com/PyTorchLightning/pytorch-lightning/pull/2341))
- Fixed swaps LR scheduler order ([#2356](https://github.com/PyTorchLightning/pytorch-lightning/pull/2356))
- Fixed adding tensorboard `hparams` logging test ([#2342](https://github.com/PyTorchLightning/pytorch-lightning/pull/2342))
- Fixed use model ref for tear down ([#2360](https://github.com/PyTorchLightning/pytorch-lightning/pull/2360))
- Fixed logger crash on DDP ([#2388](https://github.com/PyTorchLightning/pytorch-lightning/pull/2388))
- Fixed several issues with early stopping and checkpoint callbacks ([#1504](https://github.com/PyTorchLightning/pytorch-lightning/pull/1504),
     [#2391](https://github.com/PyTorchLightning/pytorch-lightning/pull/2391))
- Fixed loading past checkpoints from v0.7.x ([#2405](https://github.com/PyTorchLightning/pytorch-lightning/pull/2405))
- Fixed loading model without arguments ([#2403](https://github.com/PyTorchLightning/pytorch-lightning/pull/2403))
- Fixed Windows compatibility issue ([#2358](https://github.com/PyTorchLightning/pytorch-lightning/pull/2358))

## [0.8.1] - 2020-06-19

### Fixed

- Fixed the `load_from_checkpoint` path detected as URL bug ([#2244](https://github.com/PyTorchLightning/pytorch-lightning/pull/2244))
- Fixed hooks - added barrier ([#2245](https://github.com/PyTorchLightning/pytorch-lightning/pull/2245),
     [#2257](https://github.com/PyTorchLightning/pytorch-lightning/pull/2257),
     [#2260](https://github.com/PyTorchLightning/pytorch-lightning/pull/220))
- Fixed `hparams` - remove frame inspection on `self.hparams` ([#2253](https://github.com/PyTorchLightning/pytorch-lightning/pull/2253))
- Fixed setup and on fit calls ([#2252](https://github.com/PyTorchLightning/pytorch-lightning/pull/2252))
- Fixed GPU template ([#2255](https://github.com/PyTorchLightning/pytorch-lightning/pull/2255))

## [0.8.0] - 2020-06-18

### Added

- Added `overfit_batches`, `limit_{val|test}_batches` flags (overfit now uses training set for all three) ([#2213](https://github.com/PyTorchLightning/pytorch-lightning/pull/2213))
- Added metrics
  * Base classes ([#1326](https://github.com/PyTorchLightning/pytorch-lightning/pull/1326),
       [#1877](https://github.com/PyTorchLightning/pytorch-lightning/pull/1877))
  * Sklearn metrics classes ([#1327](https://github.com/PyTorchLightning/pytorch-lightning/pull/1327))
  * Native torch metrics ([#1488](https://github.com/PyTorchLightning/pytorch-lightning/pull/1488),
       [#2062](https://github.com/PyTorchLightning/pytorch-lightning/pull/2062))
  * docs for all Metrics ([#2184](https://github.com/PyTorchLightning/pytorch-lightning/pull/2184),
       [#2209](https://github.com/PyTorchLightning/pytorch-lightning/pull/2209))
  * Regression metrics ([#2221](https://github.com/PyTorchLightning/pytorch-lightning/pull/2221))
- Allow dataloaders without sampler field present ([#1907](https://github.com/PyTorchLightning/pytorch-lightning/pull/1907))
- Added option `save_last` to save the model at the end of every epoch in `ModelCheckpoint` ([#1908](https://github.com/PyTorchLightning/pytorch-lightning/pull/1908))
- Early stopping checks `on_validation_end` ([#1458](https://github.com/PyTorchLightning/pytorch-lightning/pull/1458))
- Speed up single-core TPU training by loading data using `ParallelLoader` ([#2033](https://github.com/PyTorchLightning/pytorch-lightning/pull/2033))
- Added a model hook `transfer_batch_to_device` that enables moving custom data structures to the target device ([#1756](https://github.com/PyTorchLightning/pytorch-lightning/pull/1756))
- Added [black](https://black.readthedocs.io/en/stable/) formatter for the code with code-checker on pull ([#1610](https://github.com/PyTorchLightning/pytorch-lightning/pull/1610))
- Added back the slow spawn ddp implementation as `ddp_spawn` ([#2115](https://github.com/PyTorchLightning/pytorch-lightning/pull/2115))
- Added loading checkpoints from URLs ([#1667](https://github.com/PyTorchLightning/pytorch-lightning/pull/1667))
- Added a callback method `on_keyboard_interrupt` for handling KeyboardInterrupt events during training ([#2134](https://github.com/PyTorchLightning/pytorch-lightning/pull/2134))
- Added a decorator `auto_move_data` that moves data to the correct device when using the LightningModule for inference ([#1905](https://github.com/PyTorchLightning/pytorch-lightning/pull/1905))
- Added `ckpt_path` option to `LightningModule.test(...)` to load particular checkpoint ([#2190](https://github.com/PyTorchLightning/pytorch-lightning/pull/2190))
- Added `setup` and `teardown` hooks for model ([#2229](https://github.com/PyTorchLightning/pytorch-lightning/pull/2229))

### Changed

- Allow user to select individual TPU core to train on ([#1729](https://github.com/PyTorchLightning/pytorch-lightning/pull/1729))
- Removed non-finite values from loss in `LRFinder` ([#1862](https://github.com/PyTorchLightning/pytorch-lightning/pull/1862))
- Allow passing model hyperparameters as complete kwarg list ([#1896](https://github.com/PyTorchLightning/pytorch-lightning/pull/1896))
- Renamed `ModelCheckpoint`'s attributes `best` to `best_model_score` and `kth_best_model` to `kth_best_model_path` ([#1799](https://github.com/PyTorchLightning/pytorch-lightning/pull/1799))
- Re-Enable Logger's `ImportError`s ([#1938](https://github.com/PyTorchLightning/pytorch-lightning/pull/1938))
- Changed the default value of the Trainer argument `weights_summary` from `full` to `top` ([#2029](https://github.com/PyTorchLightning/pytorch-lightning/pull/2029))
- Raise an error when lightning replaces an existing sampler ([#2020](https://github.com/PyTorchLightning/pytorch-lightning/pull/2020))
- Enabled `prepare_data` from correct processes - clarify local vs global rank ([#2166](https://github.com/PyTorchLightning/pytorch-lightning/pull/2166))
- Remove explicit flush from tensorboard logger ([#2126](https://github.com/PyTorchLightning/pytorch-lightning/pull/2126))
- Changed epoch indexing from 1 instead of 0 ([#2206](https://github.com/PyTorchLightning/pytorch-lightning/pull/2206))

### Deprecated

- Deprecated flags: ([#2213](https://github.com/PyTorchLightning/pytorch-lightning/pull/2213))
  * `overfit_pct` in favour of `overfit_batches`
  * `val_percent_check` in favour of `limit_val_batches`
  * `test_percent_check` in favour of `limit_test_batches`
- Deprecated `ModelCheckpoint`'s attributes `best` and `kth_best_model` ([#1799](https://github.com/PyTorchLightning/pytorch-lightning/pull/1799))
- Dropped official support/testing for older PyTorch versions <1.3 ([#1917](https://github.com/PyTorchLightning/pytorch-lightning/pull/1917))
- Deprecated Trainer `proc_rank` in favour of `global_rank` ([#2166](https://github.com/PyTorchLightning/pytorch-lightning/pull/2166),
     [#2269](https://github.com/PyTorchLightning/pytorch-lightning/pull/2269))

### Removed

- Removed unintended Trainer argument `progress_bar_callback`, the callback should be passed in by `Trainer(callbacks=[...])` instead ([#1855](https://github.com/PyTorchLightning/pytorch-lightning/pull/1855))
- Removed obsolete `self._device` in Trainer ([#1849](https://github.com/PyTorchLightning/pytorch-lightning/pull/1849))
- Removed deprecated API ([#2073](https://github.com/PyTorchLightning/pytorch-lightning/pull/2073))
   * Packages: `pytorch_lightning.pt_overrides`, `pytorch_lightning.root_module`
   * Modules: `pytorch_lightning.logging.comet_logger`, `pytorch_lightning.logging.mlflow_logger`, `pytorch_lightning.logging.test_tube_logger`, `pytorch_lightning.overrides.override_data_parallel`, `pytorch_lightning.core.model_saving`, `pytorch_lightning.core.root_module`
   * Trainer arguments: `add_row_log_interval`, `default_save_path`, `gradient_clip`, `nb_gpu_nodes`, `max_nb_epochs`, `min_nb_epochs`, `nb_sanity_val_steps`
   * Trainer attributes: `nb_gpu_nodes`, `num_gpu_nodes`, `gradient_clip`, `max_nb_epochs`, `min_nb_epochs`, `nb_sanity_val_steps`, `default_save_path`, `tng_tqdm_dic`

### Fixed

- Run graceful training teardown on interpreter exit ([#1631](https://github.com/PyTorchLightning/pytorch-lightning/pull/1631))
- Fixed user warning when apex was used together with learning rate schedulers ([#1873](https://github.com/PyTorchLightning/pytorch-lightning/pull/1873))
- Fixed multiple calls of `EarlyStopping` callback ([#1863](https://github.com/PyTorchLightning/pytorch-lightning/pull/1863))
- Fixed an issue with `Trainer.from_argparse_args` when passing in unknown Trainer args ([#1932](https://github.com/PyTorchLightning/pytorch-lightning/pull/1932))
- Fixed bug related to logger not being reset correctly for model after tuner algorithms ([#1933](https://github.com/PyTorchLightning/pytorch-lightning/pull/1933))
- Fixed root node resolution for SLURM cluster with dash in host name ([#1954](https://github.com/PyTorchLightning/pytorch-lightning/pull/1954))
- Fixed `LearningRateLogger` in multi-scheduler setting ([#1944](https://github.com/PyTorchLightning/pytorch-lightning/pull/1944))
- Fixed test configuration check and testing ([#1804](https://github.com/PyTorchLightning/pytorch-lightning/pull/1804))
- Fixed an issue with Trainer constructor silently ignoring unknown/misspelled arguments ([#1820](https://github.com/PyTorchLightning/pytorch-lightning/pull/1820))
- Fixed `save_weights_only` in ModelCheckpoint ([#1780](https://github.com/PyTorchLightning/pytorch-lightning/pull/1780))
- Allow use of same `WandbLogger` instance for multiple training loops ([#2055](https://github.com/PyTorchLightning/pytorch-lightning/pull/2055))
- Fixed an issue with `_auto_collect_arguments` collecting local variables that are not constructor arguments and not working for signatures that have the instance not named `self` ([#2048](https://github.com/PyTorchLightning/pytorch-lightning/pull/2048))
- Fixed mistake in parameters' grad norm tracking ([#2012](https://github.com/PyTorchLightning/pytorch-lightning/pull/2012))
- Fixed CPU and hanging GPU crash ([#2118](https://github.com/PyTorchLightning/pytorch-lightning/pull/2118))
- Fixed an issue with the model summary and `example_input_array` depending on a specific ordering of the submodules in a LightningModule ([#1773](https://github.com/PyTorchLightning/pytorch-lightning/pull/1773))
- Fixed Tpu logging ([#2230](https://github.com/PyTorchLightning/pytorch-lightning/pull/2230))
- Fixed Pid port + duplicate `rank_zero` logging ([#2140](https://github.com/PyTorchLightning/pytorch-lightning/pull/2140),
     [#2231](https://github.com/PyTorchLightning/pytorch-lightning/pull/2231))

## [0.7.6] - 2020-05-16

### Added

- Added callback for logging learning rates ([#1498](https://github.com/PyTorchLightning/pytorch-lightning/pull/1498))
- Added transfer learning example (for a binary classification task in computer vision) ([#1564](https://github.com/PyTorchLightning/pytorch-lightning/pull/1564))
- Added type hints in `Trainer.fit()` and `Trainer.test()` to reflect that also a list of dataloaders can be passed in ([#1723](https://github.com/PyTorchLightning/pytorch-lightning/pull/1723)).
- Added auto scaling of batch size ([#1638](https://github.com/PyTorchLightning/pytorch-lightning/pull/1638))
- The progress bar metrics now also get updated in `training_epoch_end` ([#1724](https://github.com/PyTorchLightning/pytorch-lightning/pull/1724))
- Enable `NeptuneLogger` to work with `distributed_backend=ddp` ([#1753](https://github.com/PyTorchLightning/pytorch-lightning/pull/1753))
- Added option to provide seed to random generators to ensure reproducibility ([#1572](https://github.com/PyTorchLightning/pytorch-lightning/pull/1572))
- Added override for hparams in `load_from_ckpt` ([#1797](https://github.com/PyTorchLightning/pytorch-lightning/pull/1797))
- Added support multi-node distributed execution under `torchelastic` ([#1811](https://github.com/PyTorchLightning/pytorch-lightning/pull/1811),
     [#1818](https://github.com/PyTorchLightning/pytorch-lightning/pull/1818))
- Added using `store_true` for bool args ([#1822](https://github.com/PyTorchLightning/pytorch-lightning/pull/1822),
     [#1842](https://github.com/PyTorchLightning/pytorch-lightning/pull/1842))
- Added dummy logger for internally disabling logging for some features ([#1836](https://github.com/PyTorchLightning/pytorch-lightning/pull/1836))

### Changed

- Enable `non-blocking` for device transfers to GPU ([#1843](https://github.com/PyTorchLightning/pytorch-lightning/pull/1843))
- Replace mata_tags.csv with hparams.yaml ([#1271](https://github.com/PyTorchLightning/pytorch-lightning/pull/1271))
- Reduction when `batch_size < num_gpus` ([#1609](https://github.com/PyTorchLightning/pytorch-lightning/pull/1609))
- Updated LightningTemplateModel to look more like Colab example ([#1577](https://github.com/PyTorchLightning/pytorch-lightning/pull/1577))
- Don't convert `namedtuple` to `tuple` when transferring the batch to target device ([#1589](https://github.com/PyTorchLightning/pytorch-lightning/pull/1589))
- Allow passing hparams as keyword argument to LightningModule when loading from checkpoint ([#1639](https://github.com/PyTorchLightning/pytorch-lightning/pull/1639))
- Args should come after the last positional argument ([#1807](https://github.com/PyTorchLightning/pytorch-lightning/pull/1807))
- Made ddp the default if no backend specified with multiple GPUs ([#1789](https://github.com/PyTorchLightning/pytorch-lightning/pull/1789))

### Deprecated

- Deprecated `tags_csv` in favor of `hparams_file` ([#1271](https://github.com/PyTorchLightning/pytorch-lightning/pull/1271))

### Fixed

- Fixed broken link in PR template ([#1675](https://github.com/PyTorchLightning/pytorch-lightning/pull/1675))
- Fixed ModelCheckpoint not None checking filepath ([#1654](https://github.com/PyTorchLightning/pytorch-lightning/pull/1654))
- Trainer now calls `on_load_checkpoint()` when resuming from a checkpoint ([#1666](https://github.com/PyTorchLightning/pytorch-lightning/pull/1666))
- Fixed sampler logic for ddp with iterable dataset ([#1734](https://github.com/PyTorchLightning/pytorch-lightning/pull/1734))
- Fixed `_reset_eval_dataloader()` for IterableDataset ([#1560](https://github.com/PyTorchLightning/pytorch-lightning/pull/1560))
- Fixed Horovod distributed backend to set the `root_gpu` property ([#1669](https://github.com/PyTorchLightning/pytorch-lightning/pull/1669))
- Fixed wandb logger `global_step` affects other loggers ([#1492](https://github.com/PyTorchLightning/pytorch-lightning/pull/1492))
- Fixed disabling progress bar on non-zero ranks using Horovod backend ([#1709](https://github.com/PyTorchLightning/pytorch-lightning/pull/1709))
- Fixed bugs that prevent lr finder to be used together with early stopping and validation dataloaders ([#1676](https://github.com/PyTorchLightning/pytorch-lightning/pull/1676))
- Fixed a bug in Trainer that prepended the checkpoint path with `version_` when it shouldn't ([#1748](https://github.com/PyTorchLightning/pytorch-lightning/pull/1748))
- Fixed lr key name in case of param groups in LearningRateLogger ([#1719](https://github.com/PyTorchLightning/pytorch-lightning/pull/1719))
- Fixed accumulation parameter and suggestion method for learning rate finder ([#1801](https://github.com/PyTorchLightning/pytorch-lightning/pull/1801))
- Fixed num processes wasn't being set properly and auto sampler was ddp failing ([#1819](https://github.com/PyTorchLightning/pytorch-lightning/pull/1819))
- Fixed bugs in semantic segmentation example ([#1824](https://github.com/PyTorchLightning/pytorch-lightning/pull/1824))
- Fixed saving native AMP scaler state ([#1777](https://github.com/PyTorchLightning/pytorch-lightning/pull/1777))
- Fixed native amp + ddp ([#1788](https://github.com/PyTorchLightning/pytorch-lightning/pull/1788))
- Fixed `hparam` logging with metrics ([#1647](https://github.com/PyTorchLightning/pytorch-lightning/pull/1647))

## [0.7.5] - 2020-04-27

### Changed

- Allow logging of metrics together with `hparams` ([#1630](https://github.com/PyTorchLightning/pytorch-lightning/pull/1630))

### Removed

- Removed Warning from trainer loop ([#1634](https://github.com/PyTorchLightning/pytorch-lightning/pull/1634))

### Fixed

- Fixed ModelCheckpoint not being fixable ([#1632](https://github.com/PyTorchLightning/pytorch-lightning/pull/1632))
- Fixed CPU DDP breaking change and DDP change ([#1635](https://github.com/PyTorchLightning/pytorch-lightning/pull/1635))
- Tested pickling ([#1636](https://github.com/PyTorchLightning/pytorch-lightning/pull/1636))


## [0.7.4] - 2020-04-26

### Added

- Added flag `replace_sampler_ddp` to manually disable sampler replacement in DDP  ([#1513](https://github.com/PyTorchLightning/pytorch-lightning/pull/1513))
- Added `auto_select_gpus` flag to trainer that enables automatic selection of available GPUs on exclusive mode systems.
- Added learning rate finder ([#1347](https://github.com/PyTorchLightning/pytorch-lightning/pull/1347))
- Added support for DDP mode in clusters without SLURM ([#1387](https://github.com/PyTorchLightning/pytorch-lightning/pull/1387))
- Added `test_dataloaders` parameter to `Trainer.test()` ([#1434](https://github.com/PyTorchLightning/pytorch-lightning/pull/1434))
- Added `terminate_on_nan` flag to trainer that performs a NaN check with each training iteration when set to `True` ([#1475](https://github.com/PyTorchLightning/pytorch-lightning/pull/1475))
- Added speed parity tests (max 1 sec difference per epoch)([#1482](https://github.com/PyTorchLightning/pytorch-lightning/pull/1482))
- Added `ddp_cpu` backend for testing ddp without GPUs ([#1158](https://github.com/PyTorchLightning/pytorch-lightning/pull/1158))
- Added [Horovod](http://horovod.ai) support as a distributed backend `Trainer(distributed_backend='horovod')` ([#1529](https://github.com/PyTorchLightning/pytorch-lightning/pull/1529))
- Added support for 8 core distributed training on Kaggle TPU's ([#1568](https://github.com/PyTorchLightning/pytorch-lightning/pull/1568))
- Added support for native AMP ([#1561](https://github.com/PyTorchLightning/pytorch-lightning/pull/1561),
    [#1580](https://github.com/PyTorchLightning/pytorch-lightning/pull/1580))

### Changed

- Changed the default behaviour to no longer include a NaN check with each training iteration ([#1475](https://github.com/PyTorchLightning/pytorch-lightning/pull/1475))
- Decoupled the progress bar from trainer` it is a callback now and can be customized or even be replaced entirely ([#1450](https://github.com/PyTorchLightning/pytorch-lightning/pull/1450)).
- Changed lr schedule step interval behavior to update every backwards pass instead of every forwards pass ([#1477](https://github.com/PyTorchLightning/pytorch-lightning/pull/1477))
- Defines shared proc. rank, remove rank from instances (e.g. loggers) ([#1408](https://github.com/PyTorchLightning/pytorch-lightning/pull/1408))
- Updated semantic segmentation example with custom U-Net and logging ([#1371](https://github.com/PyTorchLightning/pytorch-lightning/pull/1371))
- Disabled val and test shuffling ([#1600](https://github.com/PyTorchLightning/pytorch-lightning/pull/1600))

### Deprecated

- Deprecated `training_tqdm_dict` in favor of `progress_bar_dict` ([#1450](https://github.com/PyTorchLightning/pytorch-lightning/pull/1450)).

### Removed

- Removed `test_dataloaders` parameter from `Trainer.fit()` ([#1434](https://github.com/PyTorchLightning/pytorch-lightning/pull/1434))

### Fixed

- Added the possibility to pass nested metrics dictionaries to loggers ([#1582](https://github.com/PyTorchLightning/pytorch-lightning/pull/1582))
- Fixed memory leak from opt return ([#1528](https://github.com/PyTorchLightning/pytorch-lightning/pull/1528))
- Fixed saving checkpoint before deleting old ones ([#1453](https://github.com/PyTorchLightning/pytorch-lightning/pull/1453))
- Fixed loggers - flushing last logged metrics even before continue, e.g. `trainer.test()` results ([#1459](https://github.com/PyTorchLightning/pytorch-lightning/pull/1459))
- Fixed optimizer configuration when `configure_optimizers` returns dict without `lr_scheduler` ([#1443](https://github.com/PyTorchLightning/pytorch-lightning/pull/1443))
- Fixed `LightningModule` - mixing hparams and arguments in `LightningModule.__init__()` crashes load_from_checkpoint() ([#1505](https://github.com/PyTorchLightning/pytorch-lightning/pull/1505))
- Added a missing call to the `on_before_zero_grad` model hook ([#1493](https://github.com/PyTorchLightning/pytorch-lightning/pull/1493)).
- Allow use of sweeps with `WandbLogger` ([#1512](https://github.com/PyTorchLightning/pytorch-lightning/pull/1512))
- Fixed a bug that caused the `callbacks` Trainer argument to reference a global variable ([#1534](https://github.com/PyTorchLightning/pytorch-lightning/pull/1534)).
- Fixed a bug that set all boolean CLI arguments from `Trainer.add_argparse_args` always to True ([#1571](https://github.com/PyTorchLightning/pytorch-lightning/pull/1571))
- Fixed do not copy the batch when training on a single GPU ([#1576](https://github.com/PyTorchLightning/pytorch-lightning/pull/1576),
    [#1579](https://github.com/PyTorchLightning/pytorch-lightning/pull/1579))
- Fixed soft checkpoint removing on DDP ([#1408](https://github.com/PyTorchLightning/pytorch-lightning/pull/1408))
- Fixed automatic parser bug ([#1585](https://github.com/PyTorchLightning/pytorch-lightning/pull/1585))
- Fixed bool conversion from string ([#1606](https://github.com/PyTorchLightning/pytorch-lightning/pull/1606))

## [0.7.3] - 2020-04-09

### Added

- Added `rank_zero_warn` for warning only in rank 0 ([#1428](https://github.com/PyTorchLightning/pytorch-lightning/pull/1428))

### Fixed

- Fixed default `DistributedSampler` for DDP training ([#1425](https://github.com/PyTorchLightning/pytorch-lightning/pull/1425))
- Fixed workers warning not on windows ([#1430](https://github.com/PyTorchLightning/pytorch-lightning/pull/1430))
- Fixed returning tuple from `run_training_batch` ([#1431](https://github.com/PyTorchLightning/pytorch-lightning/pull/1431))
- Fixed gradient clipping ([#1438](https://github.com/PyTorchLightning/pytorch-lightning/pull/1438))
- Fixed pretty print ([#1441](https://github.com/PyTorchLightning/pytorch-lightning/pull/1441))


## [0.7.2] - 2020-04-07

### Added

- Added same step loggers' metrics aggregation ([#1278](https://github.com/PyTorchLightning/pytorch-lightning/pull/1278))
- Added parity test between a vanilla MNIST model and lightning model ([#1284](https://github.com/PyTorchLightning/pytorch-lightning/pull/1284))
- Added parity test between a vanilla RNN model and lightning model ([#1351](https://github.com/PyTorchLightning/pytorch-lightning/pull/1351))
- Added Reinforcement Learning - Deep Q-network (DQN) lightning example ([#1232](https://github.com/PyTorchLightning/pytorch-lightning/pull/1232))
- Added support for hierarchical `dict` ([#1152](https://github.com/PyTorchLightning/pytorch-lightning/pull/1152))
- Added `TrainsLogger` class ([#1122](https://github.com/PyTorchLightning/pytorch-lightning/pull/1122))
- Added type hints to `pytorch_lightning.core` ([#946](https://github.com/PyTorchLightning/pytorch-lightning/pull/946))
- Added support for `IterableDataset` in validation and testing ([#1104](https://github.com/PyTorchLightning/pytorch-lightning/pull/1104))
- Added support for non-primitive types in `hparams` for `TensorboardLogger` ([#1130](https://github.com/PyTorchLightning/pytorch-lightning/pull/1130))
- Added a check that stops the training when loss or weights contain `NaN` or `inf` values. ([#1097](https://github.com/PyTorchLightning/pytorch-lightning/pull/1097))
- Added support for `IterableDataset` when `val_check_interval=1.0` (default), this will trigger validation at the end of each epoch. ([#1283](https://github.com/PyTorchLightning/pytorch-lightning/pull/1283))
- Added `summary` method to Profilers. ([#1259](https://github.com/PyTorchLightning/pytorch-lightning/pull/1259))
- Added informative errors if user defined dataloader has zero length ([#1280](https://github.com/PyTorchLightning/pytorch-lightning/pull/1280))
- Added testing for python 3.8 ([#915](https://github.com/PyTorchLightning/pytorch-lightning/pull/915))
- Added model configuration checking ([#1199](https://github.com/PyTorchLightning/pytorch-lightning/pull/1199))
- Added support for optimizer frequencies through `LightningModule.configure_optimizers()` ([#1269](https://github.com/PyTorchLightning/pytorch-lightning/pull/1269))
- Added option to run without an optimizer by returning `None` from `configure_optimizers`. ([#1279](https://github.com/PyTorchLightning/pytorch-lightning/pull/1279))
- Added a warning when the number of data loader workers is small. ([#1378](https://github.com/PyTorchLightning/pytorch-lightning/pull/1378))

### Changed

- Changed (renamed and refatored) `TensorRunningMean` -> `TensorRunningAccum`: running accumulations were generalized. ([#1278](https://github.com/PyTorchLightning/pytorch-lightning/pull/1278))
- Changed `progress_bar_refresh_rate` trainer flag to disable progress bar when set to 0. ([#1108](https://github.com/PyTorchLightning/pytorch-lightning/pull/1108))
- Enhanced `load_from_checkpoint` to also forward params to the model ([#1307](https://github.com/PyTorchLightning/pytorch-lightning/pull/1307))
- Updated references to `self.forward()` to instead use the `__call__` interface. ([#1211](https://github.com/PyTorchLightning/pytorch-lightning/pull/1211))
- Changed default behaviour of `configure_optimizers` to use no optimizer rather than Adam. ([#1279](https://github.com/PyTorchLightning/pytorch-lightning/pull/1279))
- Allow to upload models on W&B ([#1339](https://github.com/PyTorchLightning/pytorch-lightning/pull/1339))
- On DP and DDP2 unsqueeze is automated now ([#1319](https://github.com/PyTorchLightning/pytorch-lightning/pull/1319))
- Did not always create a DataLoader during reinstantiation, but the same type as before (if subclass of DataLoader) ([#1346](https://github.com/PyTorchLightning/pytorch-lightning/pull/1346))
- Did not interfere with a default sampler ([#1318](https://github.com/PyTorchLightning/pytorch-lightning/pull/1318))
- Remove default Adam optimizer ([#1317](https://github.com/PyTorchLightning/pytorch-lightning/pull/1317))
- Give warnings for unimplemented required lightning methods ([#1317](https://github.com/PyTorchLightning/pytorch-lightning/pull/1317))
- Made `evaluate` method private >> `Trainer._evaluate(...)`. ([#1260](https://github.com/PyTorchLightning/pytorch-lightning/pull/1260))
- Simplify the PL examples structure (shallower and more readable) ([#1247](https://github.com/PyTorchLightning/pytorch-lightning/pull/1247))
- Changed min max gpu memory to be on their own plots ([#1358](https://github.com/PyTorchLightning/pytorch-lightning/pull/1358))
- Remove `.item` which causes sync issues ([#1254](https://github.com/PyTorchLightning/pytorch-lightning/pull/1254))
- Changed smoothing in TQDM to decrease variability of time remaining between training / eval ([#1194](https://github.com/PyTorchLightning/pytorch-lightning/pull/1194))
- Change default logger to dedicated one ([#1064](https://github.com/PyTorchLightning/pytorch-lightning/pull/1064))

### Deprecated

- Deprecated Trainer argument `print_nan_grads` ([#1097](https://github.com/PyTorchLightning/pytorch-lightning/pull/1097))
- Deprecated Trainer argument `show_progress_bar` ([#1108](https://github.com/PyTorchLightning/pytorch-lightning/pull/1108))

### Removed

- Removed test for no test dataloader in .fit ([#1495](https://github.com/PyTorchLightning/pytorch-lightning/pull/1495))
- Removed duplicated module `pytorch_lightning.utilities.arg_parse` for loading CLI arguments ([#1167](https://github.com/PyTorchLightning/pytorch-lightning/pull/1167))
- Removed wandb logger's `finalize` method ([#1193](https://github.com/PyTorchLightning/pytorch-lightning/pull/1193))
- Dropped `torchvision` dependency in tests and added own MNIST dataset class instead ([#986](https://github.com/PyTorchLightning/pytorch-lightning/pull/986))

### Fixed

- Fixed `model_checkpoint` when saving all models ([#1359](https://github.com/PyTorchLightning/pytorch-lightning/pull/1359))
- `Trainer.add_argparse_args` classmethod fixed. Now it adds a type for the arguments ([#1147](https://github.com/PyTorchLightning/pytorch-lightning/pull/1147))
- Fixed bug related to type checking of `ReduceLROnPlateau` lr schedulers([#1126](https://github.com/PyTorchLightning/pytorch-lightning/pull/1126))
- Fixed a bug to ensure lightning checkpoints to be backward compatible ([#1132](https://github.com/PyTorchLightning/pytorch-lightning/pull/1132))
- Fixed a bug that created an extra dataloader with active `reload_dataloaders_every_epoch` ([#1196](https://github.com/PyTorchLightning/pytorch-lightning/pull/1196))
- Fixed all warnings and errors in the docs build process ([#1191](https://github.com/PyTorchLightning/pytorch-lightning/pull/1191))
- Fixed an issue where `val_percent_check=0` would not disable validation ([#1251](https://github.com/PyTorchLightning/pytorch-lightning/pull/1251))
- Fixed average of incomplete `TensorRunningMean` ([#1309](https://github.com/PyTorchLightning/pytorch-lightning/pull/1309))
- Fixed `WandbLogger.watch` with `wandb.init()` ([#1311](https://github.com/PyTorchLightning/pytorch-lightning/pull/1311))
- Fixed an issue with early stopping that would prevent it from monitoring training metrics when validation is disabled / not implemented ([#1235](https://github.com/PyTorchLightning/pytorch-lightning/pull/1235)).
- Fixed a bug that would cause `trainer.test()` to run on the validation set when overloading `validation_epoch_end` and `test_end` ([#1353](https://github.com/PyTorchLightning/pytorch-lightning/pull/1353))
- Fixed `WandbLogger.watch` - use of the watch method without importing `wandb` ([#1311](https://github.com/PyTorchLightning/pytorch-lightning/pull/1311))
- Fixed `WandbLogger` to be used with 'ddp' - allow reinits in sub-processes ([#1149](https://github.com/PyTorchLightning/pytorch-lightning/pull/1149),
     [#1360](https://github.com/PyTorchLightning/pytorch-lightning/pull/1360))
- Made `training_epoch_end` behave like `validation_epoch_end` ([#1357](https://github.com/PyTorchLightning/pytorch-lightning/pull/1357))
- Fixed `fast_dev_run` running validation twice ([#1365](https://github.com/PyTorchLightning/pytorch-lightning/pull/1365))
- Fixed pickle error from quick patch `__code__` ([#1352](https://github.com/PyTorchLightning/pytorch-lightning/pull/1352))
- Fixed memory leak on GPU0 ([#1094](https://github.com/PyTorchLightning/pytorch-lightning/pull/1094),
     [#1349](https://github.com/PyTorchLightning/pytorch-lightning/pull/1349))
- Fixed checkpointing interval ([#1272](https://github.com/PyTorchLightning/pytorch-lightning/pull/1272))
- Fixed validation and training loops run the partial dataset ([#1192](https://github.com/PyTorchLightning/pytorch-lightning/pull/1192))
- Fixed running `on_validation_end` only on main process in DDP ([#1125](https://github.com/PyTorchLightning/pytorch-lightning/pull/1125))
- Fixed `load_spawn_weights` only in proc rank 0 ([#1385](https://github.com/PyTorchLightning/pytorch-lightning/pull/1385))
- Fixes using deprecated `use_amp` attribute ([#1145](https://github.com/PyTorchLightning/pytorch-lightning/pull/1145))
- Fixed Tensorboard logger error: lightning_logs directory not exists in multi-node DDP on nodes with rank != 0 ([#1377](https://github.com/PyTorchLightning/pytorch-lightning/pull/1377))
- Fixed `Unimplemented backend XLA` error on TPU ([#1387](https://github.com/PyTorchLightning/pytorch-lightning/pull/1387))

## [0.7.1] - 2020-03-07

### Fixed

- Fixes `print` issues and `data_loader` ([#1080](https://github.com/PyTorchLightning/pytorch-lightning/pull/1080))

## [0.7.0] - 2020-03-06

### Added

- Added automatic sampler setup. Depending on DDP or TPU, lightning configures the sampler correctly (user needs to do nothing) ([#926](https://github.com/PyTorchLightning/pytorch-lightning/pull/926))
- Added `reload_dataloaders_every_epoch=False` flag for trainer. Some users require reloading data every epoch ([#926](https://github.com/PyTorchLightning/pytorch-lightning/pull/926))
- Added `progress_bar_refresh_rate=50` flag for trainer. Throttle refresh rate on notebooks ([#926](https://github.com/PyTorchLightning/pytorch-lightning/pull/926))
- Updated governance docs
- Added a check to ensure that the metric used for early stopping exists before training commences ([#542](https://github.com/PyTorchLightning/pytorch-lightning/pull/542))
- Added `optimizer_idx` argument to `backward` hook ([#733](https://github.com/PyTorchLightning/pytorch-lightning/pull/733))
- Added `entity` argument to `WandbLogger` to be passed to `wandb.init` ([#783](https://github.com/PyTorchLightning/pytorch-lightning/pull/783))
- Added a tool for profiling training runs ([#782](https://github.com/PyTorchLightning/pytorch-lightning/pull/782))
- Improved flexibility for naming of TensorBoard logs, can now set `version` to a `str` to just save to that directory, and use `name=''` to prevent experiment-name directory ([#804](https://github.com/PyTorchLightning/pytorch-lightning/pull/804))
- Added option to specify `step` key when logging metrics ([#808](https://github.com/PyTorchLightning/pytorch-lightning/pull/808))
- Added `train_dataloader`, `val_dataloader` and `test_dataloader` arguments to `Trainer.fit()`, for alternative data parsing ([#759](https://github.com/PyTorchLightning/pytorch-lightning/pull/759))
- Added Tensor Processing Unit (TPU) support ([#868](https://github.com/PyTorchLightning/pytorch-lightning/pull/868))
- Added semantic segmentation example ([#751](https://github.com/PyTorchLightning/pytorch-lightning/pull/751),[#876](https://github.com/PyTorchLightning/pytorch-lightning/pull/876),
     [#881](https://github.com/PyTorchLightning/pytorch-lightning/pull/881))
- Split callbacks in multiple files ([#849](https://github.com/PyTorchLightning/pytorch-lightning/pull/849))
- Support for user defined callbacks ([#889](https://github.com/PyTorchLightning/pytorch-lightning/pull/889) and [#950](https://github.com/PyTorchLightning/pytorch-lightning/pull/950))
- Added support for multiple loggers to be passed to `Trainer` as an iterable (e.g. list, tuple, etc.) ([#903](https://github.com/PyTorchLightning/pytorch-lightning/pull/903))
- Added support for step-based learning rate scheduling ([#941](https://github.com/PyTorchLightning/pytorch-lightning/pull/941))
- Added support for logging `hparams` as dict ([#1029](https://github.com/PyTorchLightning/pytorch-lightning/pull/1029))
- Checkpoint and early stopping now work without val. step ([#1041](https://github.com/PyTorchLightning/pytorch-lightning/pull/1041))
- Support graceful training cleanup after Keyboard Interrupt ([#856](https://github.com/PyTorchLightning/pytorch-lightning/pull/856),
     [#1019](https://github.com/PyTorchLightning/pytorch-lightning/pull/1019))
- Added type hints for function arguments ([#912](https://github.com/PyTorchLightning/pytorch-lightning/pull/912), )
- Added default `argparser` for `Trainer` ([#952](https://github.com/PyTorchLightning/pytorch-lightning/pull/1023),
     [#1023](https://github.com/PyTorchLightning/pytorch-lightning/pull/1023))
- Added TPU gradient clipping ([#963](https://github.com/PyTorchLightning/pytorch-lightning/pull/963))
- Added max/min number of steps in `Trainer` ([#728](https://github.com/PyTorchLightning/pytorch-lightning/pull/728))

### Changed

- Improved `NeptuneLogger` by adding `close_after_fit` argument to allow logging after training([#908](https://github.com/PyTorchLightning/pytorch-lightning/pull/1084))
- Changed default TQDM to use `tqdm.auto` for prettier outputs in IPython notebooks ([#752](https://github.com/PyTorchLightning/pytorch-lightning/pull/752))
- Changed `pytorch_lightning.logging` to `pytorch_lightning.loggers` ([#767](https://github.com/PyTorchLightning/pytorch-lightning/pull/767))
- Moved the default `tqdm_dict` definition from Trainer to `LightningModule`, so it can be overridden by the user ([#749](https://github.com/PyTorchLightning/pytorch-lightning/pull/749))
- Moved functionality of `LightningModule.load_from_metrics` into `LightningModule.load_from_checkpoint` ([#995](https://github.com/PyTorchLightning/pytorch-lightning/pull/995))
- Changed Checkpoint path parameter from `filepath` to `dirpath` ([#1016](https://github.com/PyTorchLightning/pytorch-lightning/pull/1016))
- Freezed models `hparams` as `Namespace` property ([#1029](https://github.com/PyTorchLightning/pytorch-lightning/pull/1029))
- Dropped `logging` config in package init ([#1015](https://github.com/PyTorchLightning/pytorch-lightning/pull/1015))
- Renames model steps ([#1051](https://github.com/PyTorchLightning/pytorch-lightning/pull/1051))
  - `training_end` >> `training_epoch_end`
  - `validation_end` >> `validation_epoch_end`
  - `test_end` >> `test_epoch_end`
- Refactor dataloading, supports infinite dataloader ([#955](https://github.com/PyTorchLightning/pytorch-lightning/pull/955))
- Create single file in `TensorBoardLogger` ([#777](https://github.com/PyTorchLightning/pytorch-lightning/pull/777))

### Deprecated

- Deprecated `pytorch_lightning.logging` ([#767](https://github.com/PyTorchLightning/pytorch-lightning/pull/767))
- Deprecated `LightningModule.load_from_metrics` in favour of `LightningModule.load_from_checkpoint` ([#995](https://github.com/PyTorchLightning/pytorch-lightning/pull/995),
     [#1079](https://github.com/PyTorchLightning/pytorch-lightning/pull/1079))
- Deprecated `@data_loader` decorator ([#926](https://github.com/PyTorchLightning/pytorch-lightning/pull/926))
- Deprecated model steps `training_end`, `validation_end` and `test_end` ([#1051](https://github.com/PyTorchLightning/pytorch-lightning/pull/1051),
     [#1056](https://github.com/PyTorchLightning/pytorch-lightning/pull/1056))

### Removed

- Removed dependency on `pandas` ([#736](https://github.com/PyTorchLightning/pytorch-lightning/pull/736))
- Removed dependency on `torchvision` ([#797](https://github.com/PyTorchLightning/pytorch-lightning/pull/797))
- Removed dependency on `scikit-learn` ([#801](https://github.com/PyTorchLightning/pytorch-lightning/pull/801))

### Fixed

- Fixed a bug where early stopping `on_end_epoch` would be called inconsistently when `check_val_every_n_epoch == 0` ([#743](https://github.com/PyTorchLightning/pytorch-lightning/pull/743))
- Fixed a bug where the model checkpointer didn't write to the same directory as the logger ([#771](https://github.com/PyTorchLightning/pytorch-lightning/pull/771))
- Fixed a bug where the `TensorBoardLogger` class would create an additional empty log file during fitting ([#777](https://github.com/PyTorchLightning/pytorch-lightning/pull/777))
- Fixed a bug where `global_step` was advanced incorrectly when using `accumulate_grad_batches > 1` ([#832](https://github.com/PyTorchLightning/pytorch-lightning/pull/832))
- Fixed a bug when calling `self.logger.experiment` with multiple loggers ([#1009](https://github.com/PyTorchLightning/pytorch-lightning/pull/1009))
- Fixed a bug when calling `logger.append_tags` on a `NeptuneLogger` with a single tag ([#1009](https://github.com/PyTorchLightning/pytorch-lightning/pull/1009))
- Fixed sending back data from `.spawn` by saving and loading the trained model in/out of the process ([#1017](https://github.com/PyTorchLightning/pytorch-lightning/pull/1017)
- Fixed port collision on DDP ([#1010](https://github.com/PyTorchLightning/pytorch-lightning/pull/1010))
- Fixed/tested pass overrides ([#918](https://github.com/PyTorchLightning/pytorch-lightning/pull/918))
- Fixed comet logger to log after train ([#892](https://github.com/PyTorchLightning/pytorch-lightning/pull/892))
- Remove deprecated args to learning rate step function ([#890](https://github.com/PyTorchLightning/pytorch-lightning/pull/890))

## [0.6.0] - 2020-01-21

### Added

- Added support for resuming from a specific checkpoint via `resume_from_checkpoint` argument ([#516](https://github.com/PyTorchLightning/pytorch-lightning/pull/516))
- Added support for `ReduceLROnPlateau` scheduler ([#320](https://github.com/PyTorchLightning/pytorch-lightning/pull/320))
- Added support for Apex mode `O2` in conjunction with Data Parallel ([#493](https://github.com/PyTorchLightning/pytorch-lightning/pull/493))
- Added option (`save_top_k`) to save the top k models in the `ModelCheckpoint` class ([#128](https://github.com/PyTorchLightning/pytorch-lightning/pull/128))
- Added `on_train_start` and `on_train_end` hooks to `ModelHooks` ([#598](https://github.com/PyTorchLightning/pytorch-lightning/pull/598))
- Added `TensorBoardLogger` ([#607](https://github.com/PyTorchLightning/pytorch-lightning/pull/607))
- Added support for weight summary of model with multiple inputs ([#543](https://github.com/PyTorchLightning/pytorch-lightning/pull/543))
- Added `map_location` argument to `load_from_metrics` and `load_from_checkpoint` ([#625](https://github.com/PyTorchLightning/pytorch-lightning/pull/625))
- Added option to disable validation by setting `val_percent_check=0` ([#649](https://github.com/PyTorchLightning/pytorch-lightning/pull/649))
- Added `NeptuneLogger` class ([#648](https://github.com/PyTorchLightning/pytorch-lightning/pull/648))
- Added `WandbLogger` class ([#627](https://github.com/PyTorchLightning/pytorch-lightning/pull/627))

### Changed

- Changed the default progress bar to print to stdout instead of stderr ([#531](https://github.com/PyTorchLightning/pytorch-lightning/pull/531))
- Renamed `step_idx` to `step`, `epoch_idx` to `epoch`, `max_num_epochs` to `max_epochs` and `min_num_epochs` to `min_epochs` ([#589](https://github.com/PyTorchLightning/pytorch-lightning/pull/589))
- Renamed `total_batch_nb` to `total_batches`, `nb_val_batches` to `num_val_batches`, `nb_training_batches` to `num_training_batches`, `max_nb_epochs` to `max_epochs`, `min_nb_epochs` to `min_epochs`, `nb_test_batches` to `num_test_batches`, and `nb_val_batches` to `num_val_batches` ([#567](https://github.com/PyTorchLightning/pytorch-lightning/pull/567))
- Changed gradient logging to use parameter names instead of indexes ([#660](https://github.com/PyTorchLightning/pytorch-lightning/pull/660))
- Changed the default logger to `TensorBoardLogger` ([#609](https://github.com/PyTorchLightning/pytorch-lightning/pull/609))
- Changed the directory for tensorboard logging to be the same as model checkpointing ([#706](https://github.com/PyTorchLightning/pytorch-lightning/pull/706))

### Deprecated

- Deprecated `max_nb_epochs` and `min_nb_epochs` ([#567](https://github.com/PyTorchLightning/pytorch-lightning/pull/567))
- Deprecated the `on_sanity_check_start` hook in `ModelHooks` ([#598](https://github.com/PyTorchLightning/pytorch-lightning/pull/598))

### Removed

- Removed the `save_best_only` argument from `ModelCheckpoint`, use `save_top_k=1` instead ([#128](https://github.com/PyTorchLightning/pytorch-lightning/pull/128))

### Fixed

- Fixed a bug which occurred when using Adagrad with cuda ([#554](https://github.com/PyTorchLightning/pytorch-lightning/pull/554))
- Fixed a bug where training would be on the GPU despite setting `gpus=0` or `gpus=[]` ([#561](https://github.com/PyTorchLightning/pytorch-lightning/pull/561))
- Fixed an error with `print_nan_gradients` when some parameters do not require gradient ([#579](https://github.com/PyTorchLightning/pytorch-lightning/pull/579))
- Fixed a bug where the progress bar would show an incorrect number of total steps during the validation sanity check when using multiple validation data loaders ([#597](https://github.com/PyTorchLightning/pytorch-lightning/pull/597))
- Fixed support for PyTorch 1.1.0 ([#552](https://github.com/PyTorchLightning/pytorch-lightning/pull/552))
- Fixed an issue with early stopping when using a `val_check_interval < 1.0` in `Trainer` ([#492](https://github.com/PyTorchLightning/pytorch-lightning/pull/492))
- Fixed bugs relating to the `CometLogger` object that would cause it to not work properly ([#481](https://github.com/PyTorchLightning/pytorch-lightning/pull/481))
- Fixed a bug that would occur when returning `-1` from `on_batch_start` following an early exit or when the batch was `None` ([#509](https://github.com/PyTorchLightning/pytorch-lightning/pull/509))
- Fixed a potential race condition with several processes trying to create checkpoint directories ([#530](https://github.com/PyTorchLightning/pytorch-lightning/pull/530))
- Fixed a bug where batch 'segments' would remain on the GPU when using `truncated_bptt > 1` ([#532](https://github.com/PyTorchLightning/pytorch-lightning/pull/532))
- Fixed a bug when using `IterableDataset` ([#547](https://github.com/PyTorchLightning/pytorch-lightning/pull/547))
- Fixed a bug where `.item` was called on non-tensor objects ([#602](https://github.com/PyTorchLightning/pytorch-lightning/pull/602))
- Fixed a bug where `Trainer.train` would crash on an uninitialized variable if the trainer was run after resuming from a checkpoint that was already at `max_epochs` ([#608](https://github.com/PyTorchLightning/pytorch-lightning/pull/608))
- Fixed a bug where early stopping would begin two epochs early ([#617](https://github.com/PyTorchLightning/pytorch-lightning/pull/617))
- Fixed a bug where `num_training_batches` and `num_test_batches` would sometimes be rounded down to zero ([#649](https://github.com/PyTorchLightning/pytorch-lightning/pull/649))
- Fixed a bug where an additional batch would be processed when manually setting `num_training_batches` ([#653](https://github.com/PyTorchLightning/pytorch-lightning/pull/653))
- Fixed a bug when batches did not have a `.copy` method ([#701](https://github.com/PyTorchLightning/pytorch-lightning/pull/701))
- Fixed a bug when using `log_gpu_memory=True` in Python 3.6 ([#715](https://github.com/PyTorchLightning/pytorch-lightning/pull/715))
- Fixed a bug where checkpoint writing could exit before completion, giving incomplete checkpoints ([#689](https://github.com/PyTorchLightning/pytorch-lightning/pull/689))
- Fixed a bug where `on_train_end` was not called when ealy stopping ([#723](https://github.com/PyTorchLightning/pytorch-lightning/pull/723))

## [0.5.3] - 2019-11-06

### Added

- Added option to disable default logger, checkpointer, and early stopping by passing `logger=False`, `checkpoint_callback=False` and `early_stop_callback=False` respectively
- Added `CometLogger` for use with Comet.ml
- Added `val_check_interval` argument to `Trainer` allowing validition to be performed at every given number of batches
- Added functionality to save and load hyperparameters using the standard checkpoint mechanism
- Added call to `torch.cuda.empty_cache` before training starts
- Added option for user to override the call t `backward`
- Added support for truncated backprop through time via the `truncated_bptt_steps` argument in `Trainer`
- Added option to operate on all outputs from `training_step` in DDP2
- Added a hook for modifying DDP init
- Added a hook for modifying Apex

### Changed

- Changed experiment version to be padded with zeros (e.g. `/dir/version_9` becomes `/dir/version_0009`)
- Changed callback metrics to include any metrics given in logs or progress bar
- Changed the default for `save_best_only` in `ModelCheckpoint` to `True`
- Added `tng_data_loader` for backwards compatibility
- Renamed `MLFlowLogger.client` to `MLFlowLogger.experiment` for consistency
- Moved `global_step` increment to happen after the batch has been processed
- Changed weights restore to first attempt HPC weights before restoring normally, preventing both weights being restored and running out of memory
- Changed progress bar functionality to add multiple progress bars for train/val/test
- Changed calls to `print` to use `logging` instead

### Deprecated

- Deprecated `tng_dataloader`

### Fixed

- Fixed an issue where the number of batches was off by one during training
- Fixed a bug that occurred when setting a ckeckpoint callback and `early_stop_callback=False`
- Fixed an error when importing CometLogger
- Fixed a bug where the `gpus` argument had some unexpected behaviour
- Fixed a bug where the computed total number of batches was sometimes incorrect
- Fixed a bug where the progress bar would sometimes not show the total number of batches in test mode
- Fixed a bug when using the `log_gpu_memory='min_max'` option in `Trainer`
- Fixed a bug where checkpointing would sometimes erase the current directory

## [0.5.2] - 2019-10-10

### Added

- Added `weights_summary` argument to `Trainer` to be set to `full` (full summary), `top` (just top level modules) or other
- Added `tags` argument to `MLFlowLogger`

### Changed

- Changed default for `amp_level` to `O1`

### Removed

- Removed the `print_weights_summary` argument from `Trainer`

### Fixed

- Fixed a bug where logs were not written properly
- Fixed a bug where `logger.finalize` wasn't called after training is complete
- Fixed callback metric errors in DDP
- Fixed a bug where `TestTubeLogger` didn't log to the correct directory

## [0.5.1] - 2019-10-05

### Added

- Added the `LightningLoggerBase` class for experiment loggers
- Added `MLFlowLogger` for logging with `mlflow`
- Added `TestTubeLogger` for logging with `test_tube`
- Added a different implementation of DDP (`distributed_backed='ddp2'`) where every node has one model using all GPUs
- Added support for optimisers which require a closure (e.g. LBFGS)
- Added automatic `MASTER_PORT` default for DDP when not set manually
- Added new GPU memory logging options `'min_max'` (log only the min/max utilization) and `'all'` (log all the GPU memory)

### Changed

- Changed schedulers to always be called with the current epoch
- Changed `test_tube` to an optional dependency
- Changed data loaders to internally use a getter instead of a python property
- Disabled auto GPU loading when restoring weights to prevent out of memory errors
- Changed logging, early stopping and checkpointing to occur by default

### Fixed

- Fixed a bug with samplers that do not specify `set_epoch`
- Fixed a bug when using the `MLFlowLogger` with unsupported data types, this will now raise a warning
- Fixed a bug where gradient norms were always zero using `track_grad_norm`
- Fixed a bug which causes a crash when logging memory

## [0.5.0] - 2019-09-26

### Changed

- Changed `data_batch` argument to `batch` throughout
- Changed `batch_i` argument to `batch_idx` throughout
- Changed `tng_dataloader` method to `train_dataloader`
- Changed `on_tng_metrics` method to `on_training_metrics`
- Changed `gradient_clip` argument to `gradient_clip_val`
- Changed `add_log_row_interval` to `row_log_interval`

### Fixed

- Fixed a bug with tensorboard logging in multi-gpu setup

## [0.4.9] - 2019-09-16

### Added

- Added the flag `log_gpu_memory` to `Trainer` to deactivate logging of GPU memory utilization
- Added SLURM resubmit functionality (port from test-tube)
- Added optional weight_save_path to trainer to remove the need for a checkpoint_callback when using cluster training
- Added option to use single gpu per node with `DistributedDataParallel`

### Changed

- Changed functionality of `validation_end` and `test_end` with multiple dataloaders to be given all of the dataloaders at once rather than in separate calls
- Changed print_nan_grads to only print the parameter value and gradients when they contain NaN
- Changed gpu API to take integers as well (e.g. `gpus=2` instead of `gpus=[0, 1]`)
- All models now loaded on to CPU to avoid device and out of memory issues in PyTorch

### Fixed

- Fixed a bug where data types that implement `.to` but not `.cuda` would not be properly moved onto the GPU
- Fixed a bug where data would not be re-shuffled every epoch when using a `DistributedSampler`

## [0.4.8] - 2019-08-31

### Added

- Added `test_step` and `test_end` methods, used when `Trainer.test` is called
- Added `GradientAccumulationScheduler` callback which can be used to schedule changes to the number of accumulation batches
- Added option to skip the validation sanity check by setting `nb_sanity_val_steps = 0`

### Fixed

- Fixed a bug when setting `nb_sanity_val_steps = 0`

## [0.4.7] - 2019-08-24

### Changed

- Changed the default `val_check_interval` to `1.0`
- Changed defaults for `nb_val_batches`, `nb_tng_batches` and `nb_test_batches` to 0

### Fixed

- Fixed a bug where the full validation set as used despite setting `val_percent_check`
- Fixed a bug where an `Exception` was thrown when using a data set containing a single batch
- Fixed a bug where an `Exception` was thrown if no `val_dataloader` was given
- Fixed a bug where tuples were not properly transferred to the GPU
- Fixed a bug where data of a non standard type was not properly handled by the trainer
- Fixed a bug when loading data as a tuple
- Fixed a bug where `AttributeError` could be suppressed by the `Trainer`

## [0.4.6] - 2019-08-15

### Added

- Added support for data to be given as a `dict` or `list` with a single gpu
- Added support for `configure_optimizers` to return a single optimizer, two list (optimizers and schedulers), or a single list

### Fixed

- Fixed a bug where returning just an optimizer list (i.e. without schedulers) from `configure_optimizers` would throw an `Exception`

## [0.4.5] - 2019-08-13

### Added

- Added `optimizer_step` method that can be overridden to change the standard optimizer behaviour

## [0.4.4] - 2019-08-12

### Added

- Added supoort for multiple validation dataloaders
- Added support for latest test-tube logger (optimised for `torch==1.2.0`)

### Changed

- `validation_step` and `val_dataloader` are now optional
- `lr_scheduler` is now activated after epoch

### Fixed

- Fixed a bug where a warning would show when using `lr_scheduler` in `torch>1.1.0`
- Fixed a bug where an `Exception` would be thrown if using `torch.DistributedDataParallel` without using a `DistributedSampler`, this now throws a `Warning` instead

## [0.4.3] - 2019-08-10

### Fixed

- Fixed a bug where accumulate gradients would scale the loss incorrectly

## [0.4.2] - 2019-08-08

### Changed

- Changed install requirement to `torch==1.2.0`

## [0.4.1] - 2019-08-08

### Changed

- Changed install requirement to `torch==1.1.0`

## [0.4.0] - 2019-08-08

### Added

- Added 16-bit support for a single GPU
- Added support for training continuation (preserves epoch, global step etc.)

### Changed

- Changed `training_step` and `validation_step`, outputs will no longer be automatically reduced

### Removed

- Removed need for `Experiment` object in `Trainer`

### Fixed

- Fixed issues with reducing outputs from generative models (such as images and text)

## [0.3.6] - 2019-07-25

### Added

- Added a decorator to do lazy data loading internally

### Fixed

- Fixed a bug where `Experiment` object was not process safe, potentially causing logs to be overwritten

## [0.3.5] - 2019-07-25

## [0.3.4] - 2019-07-22

## [0.3.3] - 2019-07-22

## [0.3.2] - 2019-07-21

## [0.3.1] - 2019-07-21

## [0.2.x] - 2019-07-09

## [0.1.x] - 2019-06-DD<|MERGE_RESOLUTION|>--- conflicted
+++ resolved
@@ -134,12 +134,12 @@
 
 ### Changed
 
-<<<<<<< HEAD
+
 - Internal checks for PrecisionType, StrategyType and AcceleratorType have been removed in favor of instance-checks against the respective classes ([#12069](https://github.com/PyTorchLightning/pytorch-lightning/pull/12069))
-=======
+
+
 - Make `benchmark` flag optional and set its value based on the deterministic flag ([#11944](https://github.com/PyTorchLightning/pytorch-lightning/pull/11944))
 
->>>>>>> dc4c3171
 
 - Implemented a new native and rich format in `_print_results` method of the `EvaluationLoop` ([#11332](https://github.com/PyTorchLightning/pytorch-lightning/pull/11332))
 
