# Copyright The PyTorch Lightning team.
#
# Licensed under the Apache License, Version 2.0 (the "License");
# you may not use this file except in compliance with the License.
# You may obtain a copy of the License at
#
#     http://www.apache.org/licenses/LICENSE-2.0
#
# Unless required by applicable law or agreed to in writing, software
# distributed under the License is distributed on an "AS IS" BASIS,
# WITHOUT WARRANTIES OR CONDITIONS OF ANY KIND, either express or implied.
# See the License for the specific language governing permissions and
# limitations under the License.

import logging
import os
from collections import Counter
from typing import Dict, List, Optional, Union

import torch
from typing_extensions import Literal

from pytorch_lightning.accelerators.accelerator import Accelerator
from pytorch_lightning.accelerators.cpu import CPUAccelerator
from pytorch_lightning.accelerators.cuda import CUDAAccelerator
from pytorch_lightning.accelerators.hpu import HPUAccelerator
from pytorch_lightning.accelerators.ipu import IPUAccelerator
from pytorch_lightning.accelerators.mps import MPSAccelerator
from pytorch_lightning.accelerators.registry import AcceleratorRegistry
from pytorch_lightning.accelerators.tpu import TPUAccelerator
from pytorch_lightning.plugins import (
    ApexMixedPrecisionPlugin,
    CheckpointIO,
    DeepSpeedPrecisionPlugin,
    DoublePrecisionPlugin,
    FullyShardedNativeMixedPrecisionPlugin,
    HPUPrecisionPlugin,
    IPUPrecisionPlugin,
    NativeMixedPrecisionPlugin,
    PLUGIN_INPUT,
    PrecisionPlugin,
    ShardedNativeMixedPrecisionPlugin,
    TPUBf16PrecisionPlugin,
    TPUPrecisionPlugin,
)
from pytorch_lightning.plugins.environments import (
    BaguaEnvironment,
    ClusterEnvironment,
    KubeflowEnvironment,
    LightningEnvironment,
    LSFEnvironment,
    SLURMEnvironment,
    TorchElasticEnvironment,
)
from pytorch_lightning.plugins.layer_sync import LayerSync, NativeSyncBatchNorm
from pytorch_lightning.strategies import (
    DDP2Strategy,
    DDPFullyShardedNativeStrategy,
    DDPFullyShardedStrategy,
    DDPShardedStrategy,
    DDPSpawnShardedStrategy,
    DDPSpawnStrategy,
    DDPStrategy,
    DeepSpeedStrategy,
    HorovodStrategy,
    HPUParallelStrategy,
    IPUStrategy,
    SingleDeviceStrategy,
    SingleHPUStrategy,
    SingleTPUStrategy,
    Strategy,
    StrategyRegistry,
    TPUSpawnStrategy,
)
from pytorch_lightning.tuner.auto_gpu_select import pick_multiple_gpus
from pytorch_lightning.utilities import (
    _StrategyType,
    AMPType,
    device_parser,
    LightningEnum,
    rank_zero_deprecation,
    rank_zero_info,
    rank_zero_warn,
)
from pytorch_lightning.utilities.exceptions import MisconfigurationException
from pytorch_lightning.utilities.imports import (
    _HOROVOD_AVAILABLE,
    _HPU_AVAILABLE,
    _IPU_AVAILABLE,
    _TORCH_GREATER_EQUAL_1_11,
    _TPU_AVAILABLE,
)

log = logging.getLogger(__name__)

if _HOROVOD_AVAILABLE:
    import horovod.torch as hvd

_LITERAL_WARN = Literal["warn"]


class AcceleratorConnector:
    def __init__(
        self,
        devices: Optional[Union[List[int], str, int]] = None,
        num_nodes: int = 1,
        accelerator: Optional[Union[str, Accelerator]] = None,
        strategy: Optional[Union[str, Strategy]] = None,
        plugins: Optional[Union[PLUGIN_INPUT, List[PLUGIN_INPUT]]] = None,
        precision: Union[int, str] = 32,
        amp_type: str = "native",
        amp_level: Optional[str] = None,
        sync_batchnorm: bool = False,
        benchmark: Optional[bool] = None,
        replace_sampler_ddp: bool = True,
        deterministic: Union[bool, _LITERAL_WARN] = False,
        auto_select_gpus: bool = False,
        num_processes: Optional[int] = None,  # deprecated
        tpu_cores: Optional[Union[List[int], str, int]] = None,  # deprecated
        ipus: Optional[int] = None,  # deprecated
        gpus: Optional[Union[List[int], str, int]] = None,  # deprecated
    ) -> None:
        """The AcceleratorConnector parses several Trainer arguments and instantiates the Strategy including other
        components such as the Accelerator and Precision plugins.

            A. accelerator flag could be:
                1. accelerator class
                2. accelerator str
                3. accelerator auto

            B. strategy flag could be :
                1. strategy class
                2. strategy str registered with StrategyRegistry
                3. strategy str in _strategy_type enum which listed in each strategy as
                   backend (registed these too, and _strategy_type could be deprecated)

            C. plugins flag could be:
                1. List of str, which could contain:
                    i. precision str (Not supported in the old accelerator_connector version)
                    ii. checkpoint_io str (Not supported in the old accelerator_connector version)
                    iii. cluster_environment str (Not supported in the old accelerator_connector version)
                2. List of class, which could contains:
                    i. precision class (should be removed, and precision flag should allow user pass classes)
                    ii. checkpoint_io class
                    iii. cluster_environment class


        priorities which to take when:
            A. Class > str
            B. Strategy > Accelerator/precision/plugins
        """
        if deterministic:
            if benchmark is None:
                # Set benchmark to False to ensure determinism
                benchmark = False
            elif benchmark:
                rank_zero_warn(
                    "You passed `deterministic=True` and `benchmark=True`. Note that PyTorch ignores"
                    " torch.backends.cudnn.deterministic=True when torch.backends.cudnn.benchmark=True.",
                )
        # TODO: move to gpu accelerator
        if benchmark is not None:
            torch.backends.cudnn.benchmark = benchmark
        self.benchmark = torch.backends.cudnn.benchmark
        self.replace_sampler_ddp = replace_sampler_ddp
        self._init_deterministic(deterministic)

        # 1. Parsing flags
        # Get registered strategies, built-in accelerators and precision plugins
        self._registered_strategies = StrategyRegistry.available_strategies()
        self._accelerator_types = AcceleratorRegistry.available_accelerators()
        self._precision_types = ("16", "32", "64", "bf16", "mixed")

        # Raise an exception if there are conflicts between flags
        # Set each valid flag to `self._x_flag` after validation
        # For devices: Assign gpus, ipus, etc. to the accelerator flag and devices flag
        self._strategy_flag: Optional[Union[Strategy, str]] = None
        self._accelerator_flag: Optional[Union[Accelerator, str]] = None
        self._precision_flag: Optional[Union[int, str]] = None
        self._precision_plugin_flag: Optional[PrecisionPlugin] = None
        self._cluster_environment_flag: Optional[Union[ClusterEnvironment, str]] = None
        self._parallel_devices: List[Union[int, torch.device, str]] = []
        self._layer_sync: Optional[LayerSync] = NativeSyncBatchNorm() if sync_batchnorm else None
        self.checkpoint_io: Optional[CheckpointIO] = None
        self._amp_type_flag: Optional[LightningEnum] = None
        self._amp_level_flag: Optional[str] = amp_level
        self._auto_select_gpus: bool = auto_select_gpus

        self._check_config_and_set_final_flags(
            strategy=strategy,
            accelerator=accelerator,
            precision=precision,
            plugins=plugins,
            amp_type=amp_type,
            amp_level=amp_level,
            sync_batchnorm=sync_batchnorm,
        )
        self._check_device_config_and_set_final_flags(
            devices=devices, num_nodes=num_nodes, num_processes=num_processes, gpus=gpus, ipus=ipus, tpu_cores=tpu_cores
        )
        # 2. Instantiate Accelerator
        # handle `auto` and `None`
        self._set_accelerator_if_ipu_strategy_is_passed()
        if self._accelerator_flag == "auto" or self._accelerator_flag is None:
            self._accelerator_flag = self._choose_accelerator()
        self._set_parallel_devices_and_init_accelerator()

        # 3. Instantiate ClusterEnvironment
        self.cluster_environment: ClusterEnvironment = self._choose_and_init_cluster_environment()

        # 4. Instantiate Strategy - Part 1
        if self._strategy_flag is None:
            self._strategy_flag = self._choose_strategy()
        # In specific cases, ignore user selection and fall back to a different strategy
        self._check_strategy_and_fallback()
        self._init_strategy()

        # 5. Instantiate Precision Plugin
        self.precision_plugin = self._check_and_init_precision()

        # 6. Instantiate Strategy - Part 2
        self._lazy_init_strategy()

    def _init_deterministic(self, deterministic: Optional[Union[bool, _LITERAL_WARN]]) -> None:
        self.deterministic = deterministic or False  # default to False if not set
        if _TORCH_GREATER_EQUAL_1_11 and deterministic == "warn":
            torch.use_deterministic_algorithms(True, warn_only=True)
        else:
            torch.use_deterministic_algorithms(self.deterministic)
        if self.deterministic:
            # fixing non-deterministic part of horovod
            # https://github.com/Lightning-AI/lightning/pull/1572/files#r420279383
            os.environ["HOROVOD_FUSION_THRESHOLD"] = "0"

            # https://docs.nvidia.com/cuda/cublas/index.html#cublasApi_reproducibility
            os.environ["CUBLAS_WORKSPACE_CONFIG"] = ":4096:8"

    def _check_config_and_set_final_flags(
        self,
        strategy: Optional[Union[str, Strategy]],
        accelerator: Optional[Union[str, Accelerator]],
        precision: Union[int, str],
        plugins: Optional[Union[PLUGIN_INPUT, List[PLUGIN_INPUT]]],
        amp_type: str,
        amp_level: Optional[str],
        sync_batchnorm: bool,
    ) -> None:
        """This method checks:

        1. strategy: whether the strategy name is valid, and sets the internal flags if it is.
        2. accelerator: if the value of the accelerator argument is a type of accelerator (instance or string),
            set self._accelerator_flag accordingly.
        3. precision: The final value of the precision flag may be determined either by the precision argument or
            by a plugin instance.
        4. plugins: The list of plugins may contain a Precision plugin, CheckpointIO, ClusterEnvironment and others.
            Additionally, other flags such as `precision` or `sync_batchnorm` can populate the list with the
            corresponding plugin instances.
        """
        if plugins is not None:
            plugins = [plugins] if not isinstance(plugins, list) else plugins

        if isinstance(strategy, str):
            strategy = strategy.lower()

        if strategy is not None:
            self._strategy_flag = strategy
            if strategy == "ddp_cpu":
                raise MisconfigurationException(
                    "`Trainer(strategy='ddp_cpu')` is not a valid strategy,"
                    " you can use `Trainer(strategy='ddp'|'ddp_spawn'|'ddp_fork', accelerator='cpu')` instead."
                )
            if strategy == "tpu_spawn":
                raise MisconfigurationException(
                    "`Trainer(strategy='tpu_spawn')` is not a valid strategy,"
                    " you can use `Trainer(strategy='ddp_spawn', accelerator='tpu')` instead."
                )

        if (
            accelerator is not None
            and accelerator not in self._accelerator_types
            and accelerator != "auto"
            and not isinstance(accelerator, Accelerator)
        ):
            raise ValueError(
                f"You selected an invalid accelerator name: `accelerator={accelerator!r}`."
                f" Available names are: {', '.join(self._accelerator_types)}."
            )

        self._accelerator_flag = accelerator

        if precision is not None:
            if str(precision) not in self._precision_types:
                raise MisconfigurationException(
                    f"Precision {repr(precision)} is invalid. Allowed precision values: {self._precision_types}"
                )
            self._precision_flag = precision

        if plugins:
            plugins_flags_types: Dict[str, int] = Counter()
            for plugin in plugins:
                if isinstance(plugin, PrecisionPlugin):
                    self._precision_plugin_flag = plugin
                    plugins_flags_types[PrecisionPlugin.__name__] += 1
                elif isinstance(plugin, CheckpointIO):
                    self.checkpoint_io = plugin
                    plugins_flags_types[CheckpointIO.__name__] += 1
                elif isinstance(plugin, ClusterEnvironment):
                    self._cluster_environment_flag = plugin
                    plugins_flags_types[ClusterEnvironment.__name__] += 1
                elif isinstance(plugin, LayerSync):
                    if sync_batchnorm and not isinstance(plugin, NativeSyncBatchNorm):
                        raise MisconfigurationException(
                            f"You set `Trainer(sync_batchnorm=True)` and provided a `{plugin.__class__.__name__}`"
                            " plugin, but this is not allowed. Choose one or the other."
                        )
                    self._layer_sync = plugin
                    plugins_flags_types[NativeSyncBatchNorm.__name__] += 1
                else:
                    raise MisconfigurationException(
                        f"Found invalid type for plugin {plugin}. Expected one of: PrecisionPlugin, "
                        "CheckpointIO, ClusterEnviroment, or LayerSync."
                    )

            duplicated_plugin_key = [k for k, v in plugins_flags_types.items() if v > 1]
            if duplicated_plugin_key:
                raise MisconfigurationException(
                    f"Received multiple values for {', '.join(duplicated_plugin_key)} flags in `plugins`."
                    " Expected one value for each type at most."
                )

        # handle the case when the user passes in a strategy instance which has an accelerator, precision,
        # checkpoint io or cluster env set up
        # TODO: @awaelchli improve the error messages below
        if self._strategy_flag and isinstance(self._strategy_flag, Strategy):
            if self._strategy_flag._accelerator:
                if self._accelerator_flag:
                    raise MisconfigurationException(
                        "accelerator set through both strategy class and accelerator flag, choose one"
                    )
                else:
                    self._accelerator_flag = self._strategy_flag._accelerator
            if self._strategy_flag._precision_plugin:
                # [RFC] handle precision plugin set up conflict?
                if self._precision_plugin_flag:
                    raise MisconfigurationException("precision set through both strategy class and plugins, choose one")
                else:
                    self._precision_plugin_flag = self._strategy_flag._precision_plugin
            if self._strategy_flag._checkpoint_io:
                if self.checkpoint_io:
                    raise MisconfigurationException(
                        "checkpoint_io set through both strategy class and plugins, choose one"
                    )
                else:
                    self.checkpoint_io = self._strategy_flag._checkpoint_io
            if getattr(self._strategy_flag, "cluster_environment", None):
                if self._cluster_environment_flag:
                    raise MisconfigurationException(
                        "cluster_environment set through both strategy class and plugins, choose one"
                    )
                else:
                    self._cluster_environment_flag = getattr(self._strategy_flag, "cluster_environment")

            if hasattr(self._strategy_flag, "parallel_devices"):
                if self._strategy_flag.parallel_devices:
                    if self._strategy_flag.parallel_devices[0].type == "cpu":
                        if self._accelerator_flag and self._accelerator_flag not in ("auto", "cpu"):
                            raise MisconfigurationException(
                                f"CPU parallel_devices set through {self._strategy_flag.__class__.__name__} class,"
                                f" but accelerator set to {self._accelerator_flag}, please choose one device type"
                            )
                        self._accelerator_flag = "cpu"
                    if self._strategy_flag.parallel_devices[0].type == "cuda":
                        if self._accelerator_flag and self._accelerator_flag not in ("auto", "cuda", "gpu"):
                            raise MisconfigurationException(
                                f"GPU parallel_devices set through {self._strategy_flag.__class__.__name__} class,"
                                f" but accelerator set to {self._accelerator_flag}, please choose one device type"
                            )
                        self._accelerator_flag = "cuda"
                    self._parallel_devices = self._strategy_flag.parallel_devices

        amp_type = amp_type if isinstance(amp_type, str) else None
        self._amp_type_flag = AMPType.from_str(amp_type)

        if amp_level is not None and self._amp_type_flag != AMPType.APEX:
            raise MisconfigurationException(
                f"You have asked for `amp_level={amp_level!r}` but it's only supported with `amp_backend='apex'`."
            )

    def _check_device_config_and_set_final_flags(
        self,
        devices: Optional[Union[List[int], str, int]],
        num_nodes: int,
        num_processes: Optional[int],
        gpus: Optional[Union[List[int], str, int]],
        ipus: Optional[int],
        tpu_cores: Optional[Union[List[int], str, int]],
    ) -> None:
        self._num_nodes_flag = int(num_nodes) if num_nodes is not None else 1
        self._devices_flag = devices

        if self._devices_flag in ([], 0, "0"):
            accelerator_name = (
                self._accelerator_flag.__class__.__qualname__
                if isinstance(self._accelerator_flag, Accelerator)
                else self._accelerator_flag
            )
            raise MisconfigurationException(
                f"`Trainer(devices={self._devices_flag!r})` value is not a valid input"
                f" using {accelerator_name} accelerator."
            )

        # TODO: Delete this method when num_processes, gpus, ipus and tpu_cores gets removed
        self._map_deprecated_devices_specific_info_to_accelerator_and_device_flag(
            devices, num_processes, gpus, ipus, tpu_cores
        )

        if self._devices_flag == "auto" and self._accelerator_flag is None:
            raise MisconfigurationException(
                f"You passed `devices={devices}` but haven't specified"
                " `accelerator=('auto'|'tpu'|'gpu'|'ipu'|'cpu'|'hpu'|'mps')` for the devices mapping."
            )

    def _map_deprecated_devices_specific_info_to_accelerator_and_device_flag(
        self,
        devices: Optional[Union[List[int], str, int]],
        num_processes: Optional[int],
        gpus: Optional[Union[List[int], str, int]],
        ipus: Optional[int],
        tpu_cores: Optional[Union[List[int], str, int]],
    ) -> None:
        """Emit deprecation warnings for num_processes, gpus, ipus, tpu_cores and set the `devices_flag` and
        `accelerator_flag`."""
        if num_processes is not None:
            rank_zero_deprecation(
                f"Setting `Trainer(num_processes={num_processes})` is deprecated in v1.7 and will be removed"
                f" in v2.0. Please use `Trainer(accelerator='cpu', devices={num_processes})` instead."
            )
        if gpus is not None:
            rank_zero_deprecation(
                f"Setting `Trainer(gpus={gpus!r})` is deprecated in v1.7 and will be removed"
                f" in v2.0. Please use `Trainer(accelerator='gpu', devices={gpus!r})` instead."
            )
        if tpu_cores is not None:
            rank_zero_deprecation(
                f"Setting `Trainer(tpu_cores={tpu_cores!r})` is deprecated in v1.7 and will be removed"
                f" in v2.0. Please use `Trainer(accelerator='tpu', devices={tpu_cores!r})` instead."
            )
        if ipus is not None:
            rank_zero_deprecation(
                f"Setting `Trainer(ipus={ipus})` is deprecated in v1.7 and will be removed"
                f" in v2.0. Please use `Trainer(accelerator='ipu', devices={ipus})` instead."
            )
        self._gpus: Optional[Union[List[int], str, int]] = gpus
        self._tpu_cores: Optional[Union[List[int], str, int]] = tpu_cores
        deprecated_devices_specific_flag = num_processes or gpus or ipus or tpu_cores
        if deprecated_devices_specific_flag and deprecated_devices_specific_flag not in ([], 0, "0"):
            if devices:
                # TODO: @awaelchli improve error message
                rank_zero_warn(
                    f"The flag `devices={devices}` will be ignored, "
                    f"instead the device specific number {deprecated_devices_specific_flag} will be used"
                )

            if [(num_processes is not None), (gpus is not None), (ipus is not None), (tpu_cores is not None)].count(
                True
            ) > 1:
                # TODO: @awaelchli improve error message
                rank_zero_warn("more than one device specific flag has been set")
            self._devices_flag = deprecated_devices_specific_flag

            if self._accelerator_flag is None:
                # set accelerator type based on num_processes, gpus, ipus, tpu_cores
                if ipus:
                    self._accelerator_flag = "ipu"
                if tpu_cores:
                    self._accelerator_flag = "tpu"
                if gpus:
                    self._accelerator_flag = "cuda"
                if num_processes:
                    self._accelerator_flag = "cpu"

    def _set_accelerator_if_ipu_strategy_is_passed(self) -> None:
        # current logic only apply to object config
        # TODO this logic should apply to both str and object config
        if isinstance(self._strategy_flag, IPUStrategy):
            self._accelerator_flag = "ipu"

    def _choose_accelerator(self) -> str:
        """Choose the accelerator type (str) based on availability when ``accelerator='auto'``."""
        if self._accelerator_flag == "auto":
            if _TPU_AVAILABLE:
                return "tpu"
            if _IPU_AVAILABLE:
                return "ipu"
            if _HPU_AVAILABLE:
                return "hpu"
            if MPSAccelerator.is_available():
                return "mps"
<<<<<<< HEAD
            if GPUAccelerator.is_available():
                return "gpu"
=======
            if torch.cuda.is_available() and torch.cuda.device_count() > 0:
                return "cuda"
>>>>>>> c67b075c
        return "cpu"

    def _set_parallel_devices_and_init_accelerator(self) -> None:
        if isinstance(self._accelerator_flag, Accelerator):
            self.accelerator: Accelerator = self._accelerator_flag
        else:
            assert self._accelerator_flag is not None
            self.accelerator = AcceleratorRegistry.get(self._accelerator_flag)

        if not self.accelerator.is_available():
            available_accelerator = [
                acc_str for acc_str in self._accelerator_types if AcceleratorRegistry.get(acc_str).is_available()
            ]
            raise MisconfigurationException(
                f"{self.accelerator.__class__.__qualname__} can not run on your system"
                " since the accelerator is not available. The following accelerator(s)"
                " is available and can be passed into `accelerator` argument of"
                f" `Trainer`: {available_accelerator}."
            )

        self._set_devices_flag_if_auto_passed()

        self._gpus = self._devices_flag if not self._gpus else self._gpus
        self._tpu_cores = self._devices_flag if not self._tpu_cores else self._tpu_cores

        self._set_devices_flag_if_auto_select_gpus_passed()

        self._devices_flag = self.accelerator.parse_devices(self._devices_flag)
        if not self._parallel_devices:
            self._parallel_devices = self.accelerator.get_parallel_devices(self._devices_flag)

    def _set_devices_flag_if_auto_passed(self) -> None:
        if self._devices_flag == "auto" or self._devices_flag is None:
            self._devices_flag = self.accelerator.auto_device_count()

    def _set_devices_flag_if_auto_select_gpus_passed(self) -> None:
        if self._auto_select_gpus and isinstance(self._gpus, int) and isinstance(self.accelerator, CUDAAccelerator):
            self._devices_flag = pick_multiple_gpus(self._gpus)
            log.info(f"Auto select gpus: {self._devices_flag}")

    def _choose_and_init_cluster_environment(self) -> ClusterEnvironment:
        if isinstance(self._cluster_environment_flag, ClusterEnvironment):
            return self._cluster_environment_flag
        if self._is_slurm_managing_tasks():
            rank_zero_info("Multiprocessing is handled by SLURM.")
            return SLURMEnvironment()
        for env_type in (BaguaEnvironment, TorchElasticEnvironment, KubeflowEnvironment, LSFEnvironment):
            if env_type.detect():
                # Ignore type error because it is a false positive: https://github.com/python/mypy/issues/13044
                return env_type()  # type: ignore[abstract]
        return LightningEnvironment()

    def _is_slurm_managing_tasks(self) -> bool:
        """used by choosing cluster enviroment."""
        if not SLURMEnvironment.detect() or SLURMEnvironment.job_name() == "bash":
            return False

        total_requested_devices = len(self._parallel_devices) * self._num_nodes_flag
        num_slurm_tasks = int(os.environ["SLURM_NTASKS"], 0)
        return num_slurm_tasks == total_requested_devices

    def _choose_strategy(self) -> Union[Strategy, str]:
        if self._accelerator_flag == "ipu":
            return IPUStrategy.strategy_name
        if self._accelerator_flag == "hpu":
            if self._parallel_devices and len(self._parallel_devices) > 1:
                return HPUParallelStrategy.strategy_name
            else:
                return SingleHPUStrategy(device=torch.device("hpu"))
        if self._accelerator_flag == "tpu":
            if self._parallel_devices and len(self._parallel_devices) > 1:
                return TPUSpawnStrategy.strategy_name
            else:
                # TODO: lazy initialized device, then here could be self._strategy_flag = "single_tpu_device"
                return SingleTPUStrategy(device=self._parallel_devices[0])  # type: ignore
        if _HOROVOD_AVAILABLE and ("OMPI_COMM_WORLD_RANK" in os.environ or "HOROVOD_RANK" in os.environ):
            return HorovodStrategy.strategy_name
        if self._num_nodes_flag > 1:
            return DDPStrategy.strategy_name
        if len(self._parallel_devices) <= 1:
            # TODO: Change this once gpu accelerator was renamed to cuda accelerator
            if isinstance(self._accelerator_flag, (CUDAAccelerator, MPSAccelerator)) or (
                isinstance(self._accelerator_flag, str) and self._accelerator_flag in ("cuda", "gpu", "mps")
            ):
                device = device_parser.determine_root_gpu_device(self._parallel_devices)
            else:
                device = "cpu"
            # TODO: lazy initialized device, then here could be self._strategy_flag = "single_device"
            return SingleDeviceStrategy(device=device)  # type: ignore
        if len(self._parallel_devices) > 1:
            return DDPSpawnStrategy.strategy_name

        return DDPStrategy.strategy_name

    def _check_strategy_and_fallback(self) -> None:
        """Checks edge cases when the strategy selection was a string input, and we need to fall back to a
        different choice depending on other parameters or the environment."""
        # current fallback and check logic only apply to user pass in str config and object config
        # TODO this logic should apply to both str and object config
        strategy_flag = "" if isinstance(self._strategy_flag, Strategy) else self._strategy_flag

        if strategy_flag in ("ddp_spawn", "ddp_spawn_find_unused_parameters_false") and (
            TorchElasticEnvironment.detect() or KubeflowEnvironment.detect() or self._is_slurm_managing_tasks()
        ):
            strategy_flag = "ddp"
        if strategy_flag == "dp" and self._accelerator_flag == "cpu":
            rank_zero_warn(f"{strategy_flag!r} is not supported on CPUs, hence setting `strategy='ddp'`.")
            strategy_flag = "ddp"
        if (
            strategy_flag in DDPFullyShardedNativeStrategy.get_registered_strategies()
            or isinstance(self._strategy_flag, DDPFullyShardedNativeStrategy)
        ) and self._accelerator_flag not in ("cuda", "gpu"):
            raise MisconfigurationException(
                f"You selected strategy to be `{DDPFullyShardedNativeStrategy.strategy_name}`, "
                "but GPU accelerator is not used."
            )
        if (
            strategy_flag in ("ddp_fork", "ddp_fork_find_unused_parameters_false")
            and "fork" not in torch.multiprocessing.get_all_start_methods()
        ):
            raise ValueError(
                f"You selected `Trainer(strategy='{strategy_flag}')` but process forking is not supported on this"
                f" platform. We recommed `Trainer(strategy='ddp_spawn')` instead."
            )
        if strategy_flag:
            self._strategy_flag = strategy_flag

    def _handle_horovod(self) -> None:
        if self._num_nodes_flag > 1:
            raise MisconfigurationException(
                "Horovod does not support setting num_nodes / num_gpus explicitly. Use "
                "horovodrun / mpirun to configure the number of processes."
            )

        if not _HOROVOD_AVAILABLE:
            raise MisconfigurationException(
                'Requested `strategy="horovod"`, but Horovod is not installed.'
                "Install with \n $HOROVOD_WITH_PYTORCH=1 pip install horovod[pytorch]"
            )

        hvd.init()
        if isinstance(self.accelerator, CUDAAccelerator):
            # Horovod assigns one local GPU per process
            self._parallel_devices = [torch.device(f"cuda:{i}") for i in range(hvd.local_size())]
        else:
            self._parallel_devices = [torch.device("cpu")] * hvd.local_size()

    def _init_strategy(self) -> None:
        """Instantiate the Strategy given depending on the setting of ``_strategy_flag``."""
        if isinstance(self._strategy_flag, HorovodStrategy) or self._strategy_flag == "horovod":
            # handle horovod has to happen before initialize strategy because HorovodStrategy needs hvd.init() first.
            # TODO lazy initialized and setup horovod strategy `global_rank`
            self._handle_horovod()
        if isinstance(self._strategy_flag, str):
            if self._strategy_flag == "ddp2":
                # TODO: remove this error in v1.8
                raise ValueError(
                    "The DDP2 strategy is no longer supported. For single-node use, we recommend `strategy='ddp'` or"
                    " `strategy='dp'` as a replacement. If you need DDP2, you will need `torch < 1.9`,"
                    " `pytorch-lightning < 1.5`, and set it as `accelerator='ddp2'`."
                )
            self.strategy = StrategyRegistry.get(self._strategy_flag)
        elif isinstance(self._strategy_flag, Strategy):
            self.strategy = self._strategy_flag
        else:
            raise RuntimeError(f"{self.strategy} is not valid type: {self.strategy}")

    def _check_and_init_precision(self) -> PrecisionPlugin:
        self._validate_precision_choice()
        if isinstance(self._precision_plugin_flag, PrecisionPlugin):
            return self._precision_plugin_flag

        if isinstance(self.accelerator, IPUAccelerator):
            return IPUPrecisionPlugin(self._precision_flag)  # type: ignore
        if isinstance(self.accelerator, HPUAccelerator):
            return HPUPrecisionPlugin(self._precision_flag)  # type: ignore
        if isinstance(self.accelerator, TPUAccelerator):
            if self._precision_flag == 32:
                return TPUPrecisionPlugin()
            elif self._precision_flag in (16, "bf16"):
                if self._precision_flag == 16:
                    rank_zero_warn(
                        "You passed `Trainer(accelerator='tpu', precision=16)` but AMP"
                        " is not supported with TPUs. Using `precision='bf16'` instead."
                    )
                return TPUBf16PrecisionPlugin()
        if isinstance(self.strategy, DeepSpeedStrategy):
            return DeepSpeedPrecisionPlugin(
                self._precision_flag, self._amp_type_flag, self._amp_level_flag  # type: ignore
            )

        if self._precision_flag == 32:
            return PrecisionPlugin()
        if self._precision_flag == 64:
            return DoublePrecisionPlugin()

        if self._precision_flag == 16 and self._accelerator_flag == "cpu":
            rank_zero_warn(
                "You passed `Trainer(accelerator='cpu', precision=16)` but native AMP is not supported on CPU."
                " Using `precision='bf16'` instead."
            )
            self._precision_flag = "bf16"

        if self._precision_flag in (16, "bf16"):
            rank_zero_info(
                f"Using 16bit {self._amp_type_flag.value} Automatic Mixed Precision (AMP)"  # type: ignore
                if self._precision_flag == 16
                else "Using bfloat16 Automatic Mixed Precision (AMP)"
            )
            if isinstance(self.strategy, DDPFullyShardedNativeStrategy):
                raise MisconfigurationException(
                    "DDPFullyShardedNativeStrategy currently doesn't support Mixed Precision"
                )

            if self._amp_type_flag == AMPType.NATIVE:
                device = "cpu" if self._accelerator_flag == "cpu" else "cuda"

                if isinstance(self.strategy, (DDPShardedStrategy, DDPSpawnShardedStrategy)):
                    return ShardedNativeMixedPrecisionPlugin(self._precision_flag, device)
                if isinstance(self.strategy, DDPFullyShardedStrategy):
                    return FullyShardedNativeMixedPrecisionPlugin(self._precision_flag, device)
                return NativeMixedPrecisionPlugin(self._precision_flag, device)

            if self._amp_type_flag == AMPType.APEX:
                self._amp_level_flag = self._amp_level_flag or "O2"
                return ApexMixedPrecisionPlugin(self._amp_level_flag)

        raise RuntimeError("No precision set")

    def _validate_precision_choice(self) -> None:
        """Validate the combination of choices for precision, AMP type, and accelerator."""
        if isinstance(self.accelerator, TPUAccelerator):
            if self._precision_flag == 64:
                raise MisconfigurationException(
                    "`Trainer(accelerator='tpu', precision=64)` is not implemented."
                    " Please, open an issue in `https://github.com/Lightning-AI/lightning/issues`"
                    " requesting this feature."
                )
            if self._precision_plugin_flag and not isinstance(
                self._precision_plugin_flag, (TPUPrecisionPlugin, TPUBf16PrecisionPlugin)
            ):
                raise ValueError(
                    f"The `TPUAccelerator` can only be used with a `TPUPrecisionPlugin`,"
                    f" found: {self._precision_plugin_flag}."
                )
        if isinstance(self.accelerator, HPUAccelerator):
            if self._precision_flag not in (16, "bf16", 32):
                raise MisconfigurationException(
                    f"`Trainer(accelerator='hpu', precision={self._precision_flag!r})` is not supported."
                )
        if (
            self._precision_flag == 16
            and isinstance(self.accelerator, CPUAccelerator)
            and self._amp_type_flag == AMPType.APEX
        ):
            raise MisconfigurationException(
                "You passed `Trainer(accelerator='cpu', precision=16, amp_type='apex')`"
                " but apex AMP not supported on CPU."
            )
        if self._precision_flag == "bf16" and self._amp_type_flag != AMPType.NATIVE:
            raise MisconfigurationException(
                f"You passed `Trainer(amp_type={self._amp_type_flag.value!r}, precision='bf16')` but "  # type: ignore
                "it's not supported. Try using `amp_type='native'` instead."
            )
        if self._precision_flag in (16, "bf16") and self._amp_type_flag == AMPType.APEX:
            if isinstance(
                self.strategy,
                (DDPShardedStrategy, DDPSpawnShardedStrategy, DDPFullyShardedStrategy, DDPFullyShardedNativeStrategy),
            ):
                raise MisconfigurationException(
                    "Sharded plugins are not supported with apex, please switch to `amp_backend='native'`."
                )

    def _lazy_init_strategy(self) -> None:
        """Lazily set missing attributes on the previously instantiated strategy."""
        self.strategy.accelerator = self.accelerator
        if self.precision_plugin:
            self.strategy.precision_plugin = self.precision_plugin
        if self.checkpoint_io:
            self.strategy.checkpoint_io = self.checkpoint_io
        if hasattr(self.strategy, "cluster_environment"):
            self.strategy.cluster_environment = self.cluster_environment
        if hasattr(self.strategy, "parallel_devices"):
            if self.strategy.parallel_devices:
                self._parallel_devices = self.strategy.parallel_devices
            else:
                self.strategy.parallel_devices = self._parallel_devices
        if hasattr(self.strategy, "num_nodes"):
            self.strategy._num_nodes = self._num_nodes_flag
        if hasattr(self.strategy, "_layer_sync"):
            self.strategy._layer_sync = self._layer_sync
        if hasattr(self.strategy, "set_world_ranks"):
            self.strategy.set_world_ranks()
        self.strategy._configure_launcher()

        from pytorch_lightning.utilities import _IS_INTERACTIVE

        if _IS_INTERACTIVE and self.strategy.launcher and not self.strategy.launcher.is_interactive_compatible:
            raise MisconfigurationException(
                f"`Trainer(strategy={self.strategy.strategy_name!r})` is not compatible with an interactive"
                " environment. Run your code as a script, or choose one of the compatible strategies:"
                f" Trainer(strategy=None|{'|'.join(_StrategyType.interactive_compatible_types())})."
                " In case you are spawning processes yourself, make sure to include the Trainer"
                " creation inside the worker function."
            )

        # TODO: should be moved to _check_strategy_and_fallback().
        # Current test check precision first, so keep this check here to meet error order
        if isinstance(self.accelerator, TPUAccelerator) and not isinstance(
            self.strategy, (SingleTPUStrategy, TPUSpawnStrategy)
        ):
            raise ValueError(
                "The `TPUAccelerator` can only be used with a `SingleTPUStrategy` or `TPUSpawnStrategy`,"
                f" found {self.strategy.__class__.__name__}."
            )

        if isinstance(self.accelerator, HPUAccelerator) and not isinstance(
            self.strategy, (SingleHPUStrategy, HPUParallelStrategy)
        ):
            raise ValueError(
                "The `HPUAccelerator` can only be used with a `SingleHPUStrategy` or `HPUParallelStrategy`,"
                f" found {self.strategy.__class__.__name__}."
            )

    @property
    def is_distributed(self) -> bool:
        # TODO: deprecate this property
        # Used for custom plugins.
        # Custom plugins should implement is_distributed property.
        if hasattr(self.strategy, "is_distributed") and not isinstance(self.accelerator, TPUAccelerator):
            return self.strategy.is_distributed
        distributed_strategy = (
            DDP2Strategy,
            DDPStrategy,
            DDPSpawnShardedStrategy,
            DDPShardedStrategy,
            DDPFullyShardedNativeStrategy,
            DDPFullyShardedStrategy,
            DDPSpawnStrategy,
            DeepSpeedStrategy,
            TPUSpawnStrategy,
            HorovodStrategy,
            HPUParallelStrategy,
        )
        is_distributed = isinstance(self.strategy, distributed_strategy)
        if isinstance(self.accelerator, TPUAccelerator):
            is_distributed |= self.strategy.is_distributed
        return is_distributed<|MERGE_RESOLUTION|>--- conflicted
+++ resolved
@@ -496,13 +496,8 @@
                 return "hpu"
             if MPSAccelerator.is_available():
                 return "mps"
-<<<<<<< HEAD
             if GPUAccelerator.is_available():
-                return "gpu"
-=======
-            if torch.cuda.is_available() and torch.cuda.device_count() > 0:
                 return "cuda"
->>>>>>> c67b075c
         return "cpu"
 
     def _set_parallel_devices_and_init_accelerator(self) -> None:
