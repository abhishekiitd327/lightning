# Copyright The PyTorch Lightning team.
#
# Licensed under the Apache License, Version 2.0 (the "License");
# you may not use this file except in compliance with the License.
# You may obtain a copy of the License at
#
#     http://www.apache.org/licenses/LICENSE-2.0
#
# Unless required by applicable law or agreed to in writing, software
# distributed under the License is distributed on an "AS IS" BASIS,
# WITHOUT WARRANTIES OR CONDITIONS OF ANY KIND, either express or implied.
# See the License for the specific language governing permissions and
# limitations under the License.
from pytorch_lightning.accelerators.cuda import CUDAAccelerator
from pytorch_lightning.utilities.rank_zero import rank_zero_deprecation


class GPUAccelerator(CUDAAccelerator):
    """Accelerator for NVIDIA GPU devices.

    .. deprecated:: 1.9

<<<<<<< HEAD

class GPUAccelerator(Accelerator):
    """Accelerator for GPU devices."""

    def setup_environment(self, root_device: torch.device) -> None:
        """
        Raises:
            MisconfigurationException:
                If the selected device is not GPU.
        """
        super().setup_environment(root_device)
        if root_device.type != "cuda":
            raise MisconfigurationException(f"Device should be GPU, got {root_device} instead")
        torch.cuda.set_device(root_device)

    def setup(self, trainer: "pl.Trainer") -> None:
        # TODO refactor input from trainer to local_rank @four4fish
        self.set_nvidia_flags(trainer.local_rank)
        # clear cache before training
        torch.cuda.empty_cache()

    @staticmethod
    def set_nvidia_flags(local_rank: int) -> None:
        # set the correct cuda visible devices (using pci order)
        os.environ["CUDA_DEVICE_ORDER"] = "PCI_BUS_ID"
        all_gpu_ids = ",".join(str(x) for x in range(device_parser.num_cuda_devices()))
        devices = os.getenv("CUDA_VISIBLE_DEVICES", all_gpu_ids)
        _log.info(f"LOCAL_RANK: {local_rank} - CUDA_VISIBLE_DEVICES: [{devices}]")

    def get_device_stats(self, device: _DEVICE) -> Dict[str, Any]:
        """Gets stats for the given GPU device.

        Args:
            device: GPU device for which to get stats

        Returns:
            A dictionary mapping the metrics to their values.

        Raises:
            FileNotFoundError:
                If nvidia-smi installation not found
        """
        return torch.cuda.memory_stats(device)

    @staticmethod
    def parse_devices(devices: Union[int, str, List[int]]) -> Optional[List[int]]:
        """Accelerator device parsing logic."""
        return device_parser.parse_gpu_ids(devices, include_cuda=True)

    @staticmethod
    def get_parallel_devices(devices: List[int]) -> List[torch.device]:
        """Gets parallel devices for the Accelerator."""
        return [torch.device("cuda", i) for i in devices]

    @staticmethod
    def auto_device_count() -> int:
        """Get the devices when set to auto."""
        return device_parser.num_cuda_devices()

    @staticmethod
    def is_available() -> bool:
        return device_parser.num_cuda_devices() > 0

    @classmethod
    def register_accelerators(cls, accelerator_registry: Dict) -> None:
        accelerator_registry.register(
            "gpu",
            cls,
            description=f"{cls.__class__.__name__}",
        )

    def teardown(self) -> None:
        # clean up memory
        torch.cuda.empty_cache()


def get_nvidia_gpu_stats(device: _DEVICE) -> Dict[str, float]:  # pragma: no-cover
    """Get GPU stats including memory, fan speed, and temperature from nvidia-smi.

    Args:
        device: GPU device for which to get stats

    Returns:
        A dictionary mapping the metrics to their values.

    Raises:
        FileNotFoundError:
            If nvidia-smi installation not found
=======
        Please use the ``CUDAAccelerator`` instead.
>>>>>>> c67b075c
    """

<<<<<<< HEAD
    gpu_stat_metrics = [
        ("utilization.gpu", "%"),
        ("memory.used", "MB"),
        ("memory.free", "MB"),
        ("utilization.memory", "%"),
        ("fan.speed", "%"),
        ("temperature.gpu", "°C"),
        ("temperature.memory", "°C"),
    ]
    gpu_stat_keys = [k for k, _ in gpu_stat_metrics]
    gpu_query = ",".join(gpu_stat_keys)

    index = torch._utils._get_device_index(device)
    gpu_id = _get_gpu_id(index)
    result = subprocess.run(
        [nvidia_smi_path, f"--query-gpu={gpu_query}", "--format=csv,nounits,noheader", f"--id={gpu_id}"],
        encoding="utf-8",
        capture_output=True,
        check=True,
    )

    def _to_float(x: str) -> float:
        try:
            return float(x)
        except ValueError:
            return 0.0

    s = result.stdout.strip()
    stats = [_to_float(x) for x in s.split(", ")]
    gpu_stats = {f"{x} ({unit})": stat for (x, unit), stat in zip(gpu_stat_metrics, stats)}
    return gpu_stats


def _get_gpu_id(device_id: int) -> str:
    """Get the unmasked real GPU IDs."""
    # All devices if `CUDA_VISIBLE_DEVICES` unset
    default = ",".join(str(i) for i in range(device_parser.num_cuda_devices()))
    cuda_visible_devices = os.getenv("CUDA_VISIBLE_DEVICES", default=default).split(",")
    return cuda_visible_devices[device_id].strip()
=======
    def __init__(self) -> None:
        rank_zero_deprecation(
            "The `GPUAccelerator` has been renamed to `CUDAAccelerator` and will be removed in v1.9."
            " Please use the `CUDAAccelerator` instead!"
        )
        super().__init__()
>>>>>>> c67b075c
<|MERGE_RESOLUTION|>--- conflicted
+++ resolved
@@ -20,145 +20,12 @@
 
     .. deprecated:: 1.9
 
-<<<<<<< HEAD
-
-class GPUAccelerator(Accelerator):
-    """Accelerator for GPU devices."""
-
-    def setup_environment(self, root_device: torch.device) -> None:
-        """
-        Raises:
-            MisconfigurationException:
-                If the selected device is not GPU.
-        """
-        super().setup_environment(root_device)
-        if root_device.type != "cuda":
-            raise MisconfigurationException(f"Device should be GPU, got {root_device} instead")
-        torch.cuda.set_device(root_device)
-
-    def setup(self, trainer: "pl.Trainer") -> None:
-        # TODO refactor input from trainer to local_rank @four4fish
-        self.set_nvidia_flags(trainer.local_rank)
-        # clear cache before training
-        torch.cuda.empty_cache()
-
-    @staticmethod
-    def set_nvidia_flags(local_rank: int) -> None:
-        # set the correct cuda visible devices (using pci order)
-        os.environ["CUDA_DEVICE_ORDER"] = "PCI_BUS_ID"
-        all_gpu_ids = ",".join(str(x) for x in range(device_parser.num_cuda_devices()))
-        devices = os.getenv("CUDA_VISIBLE_DEVICES", all_gpu_ids)
-        _log.info(f"LOCAL_RANK: {local_rank} - CUDA_VISIBLE_DEVICES: [{devices}]")
-
-    def get_device_stats(self, device: _DEVICE) -> Dict[str, Any]:
-        """Gets stats for the given GPU device.
-
-        Args:
-            device: GPU device for which to get stats
-
-        Returns:
-            A dictionary mapping the metrics to their values.
-
-        Raises:
-            FileNotFoundError:
-                If nvidia-smi installation not found
-        """
-        return torch.cuda.memory_stats(device)
-
-    @staticmethod
-    def parse_devices(devices: Union[int, str, List[int]]) -> Optional[List[int]]:
-        """Accelerator device parsing logic."""
-        return device_parser.parse_gpu_ids(devices, include_cuda=True)
-
-    @staticmethod
-    def get_parallel_devices(devices: List[int]) -> List[torch.device]:
-        """Gets parallel devices for the Accelerator."""
-        return [torch.device("cuda", i) for i in devices]
-
-    @staticmethod
-    def auto_device_count() -> int:
-        """Get the devices when set to auto."""
-        return device_parser.num_cuda_devices()
-
-    @staticmethod
-    def is_available() -> bool:
-        return device_parser.num_cuda_devices() > 0
-
-    @classmethod
-    def register_accelerators(cls, accelerator_registry: Dict) -> None:
-        accelerator_registry.register(
-            "gpu",
-            cls,
-            description=f"{cls.__class__.__name__}",
-        )
-
-    def teardown(self) -> None:
-        # clean up memory
-        torch.cuda.empty_cache()
-
-
-def get_nvidia_gpu_stats(device: _DEVICE) -> Dict[str, float]:  # pragma: no-cover
-    """Get GPU stats including memory, fan speed, and temperature from nvidia-smi.
-
-    Args:
-        device: GPU device for which to get stats
-
-    Returns:
-        A dictionary mapping the metrics to their values.
-
-    Raises:
-        FileNotFoundError:
-            If nvidia-smi installation not found
-=======
         Please use the ``CUDAAccelerator`` instead.
->>>>>>> c67b075c
     """
 
-<<<<<<< HEAD
-    gpu_stat_metrics = [
-        ("utilization.gpu", "%"),
-        ("memory.used", "MB"),
-        ("memory.free", "MB"),
-        ("utilization.memory", "%"),
-        ("fan.speed", "%"),
-        ("temperature.gpu", "°C"),
-        ("temperature.memory", "°C"),
-    ]
-    gpu_stat_keys = [k for k, _ in gpu_stat_metrics]
-    gpu_query = ",".join(gpu_stat_keys)
-
-    index = torch._utils._get_device_index(device)
-    gpu_id = _get_gpu_id(index)
-    result = subprocess.run(
-        [nvidia_smi_path, f"--query-gpu={gpu_query}", "--format=csv,nounits,noheader", f"--id={gpu_id}"],
-        encoding="utf-8",
-        capture_output=True,
-        check=True,
-    )
-
-    def _to_float(x: str) -> float:
-        try:
-            return float(x)
-        except ValueError:
-            return 0.0
-
-    s = result.stdout.strip()
-    stats = [_to_float(x) for x in s.split(", ")]
-    gpu_stats = {f"{x} ({unit})": stat for (x, unit), stat in zip(gpu_stat_metrics, stats)}
-    return gpu_stats
-
-
-def _get_gpu_id(device_id: int) -> str:
-    """Get the unmasked real GPU IDs."""
-    # All devices if `CUDA_VISIBLE_DEVICES` unset
-    default = ",".join(str(i) for i in range(device_parser.num_cuda_devices()))
-    cuda_visible_devices = os.getenv("CUDA_VISIBLE_DEVICES", default=default).split(",")
-    return cuda_visible_devices[device_id].strip()
-=======
     def __init__(self) -> None:
         rank_zero_deprecation(
             "The `GPUAccelerator` has been renamed to `CUDAAccelerator` and will be removed in v1.9."
             " Please use the `CUDAAccelerator` instead!"
         )
-        super().__init__()
->>>>>>> c67b075c
+        super().__init__()