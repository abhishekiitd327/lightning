--- conflicted
+++ resolved
@@ -170,47 +170,6 @@
         os.environ.update(orig_environ)
 
 
-<<<<<<< HEAD
-def pytest_collection_modifyitems(items):
-    # filter out special tests
-    if os.getenv("PL_RUN_STANDALONE_TESTS", "0") == "1":
-        items[:] = [
-            item
-            for item in items
-            for marker in item.own_markers
-            # has `@RunIf(standalone=True)`
-            if marker.name == "skipif" and marker.kwargs.get("standalone")
-        ]
-    elif os.getenv("PL_RUN_SLOW_TESTS", "0") == "1":
-        items[:] = [
-            item
-            for item in items
-            for marker in item.own_markers
-            # has `@RunIf(slow=True)`
-            if marker.name == "skipif" and marker.kwargs.get("slow")
-        ]
-    elif os.getenv("PL_RUN_TPU_TESTS", "0") == "1":
-        items[:] = [
-            item
-            for item in items
-            for marker in item.own_markers
-            # has `@RunIf(tpu=True)`
-            if marker.name == "skipif" and marker.kwargs.get("tpu")
-        ]
-
-        # debug
-        for item in items:
-            print(f"{item.module.__name__}::{item.name}")
-
-    elif os.getenv("PL_RUN_IPU_TESTS", "0") == "1":
-        items[:] = [
-            item
-            for item in items
-            for marker in item.own_markers
-            # has `@RunIf(ipu=True)`
-            if marker.name == "skipif" and marker.kwargs.get("ipu")
-        ]
-=======
 def pytest_collection_modifyitems(items: List[pytest.Function], config: pytest.Config):
     initial_size = len(items)
     conditions = []
@@ -221,6 +180,7 @@
         min_cuda_gpus="PL_RUN_CUDA_TESTS",
         slow="PL_RUN_SLOW_TESTS",
         ipu="PL_RUN_IPU_TESTS",
+        tpu="PL_RUN_TPU_TESTS",
     )
     if os.getenv(options["standalone"], "0") == "1" and os.getenv(options["min_cuda_gpus"], "0") == "1":
         # special case: we don't have a CPU job for standalone tests, so we shouldn't run only cuda tests.
@@ -256,7 +216,6 @@
             bold=True,
             purple=True,  # oh yeah, branded pytest messages
         )
->>>>>>> 2a873da0
 
 
 def pytest_addoption(parser):
